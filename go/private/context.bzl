# Copyright 2017 The Bazel Authors. All rights reserved.
#
# Licensed under the Apache License, Version 2.0 (the "License");
# you may not use this file except in compliance with the License.
# You may obtain a copy of the License at
#
#    http://www.apache.org/licenses/LICENSE-2.0
#
# Unless required by applicable law or agreed to in writing, software
# distributed under the License is distributed on an "AS IS" BASIS,
# WITHOUT WARRANTIES OR CONDITIONS OF ANY KIND, either express or implied.
# See the License for the specific language governing permissions and
# limitations under the License.

load(
    "@bazel_skylib//rules:common_settings.bzl",
    "BuildSettingInfo",
)
load(
    "@bazel_tools//tools/build_defs/cc:action_names.bzl",
    "CPP_COMPILE_ACTION_NAME",
    "CPP_LINK_DYNAMIC_LIBRARY_ACTION_NAME",
    "CPP_LINK_EXECUTABLE_ACTION_NAME",
    "CPP_LINK_STATIC_LIBRARY_ACTION_NAME",
    "C_COMPILE_ACTION_NAME",
    "OBJCPP_COMPILE_ACTION_NAME",
    "OBJC_COMPILE_ACTION_NAME",
)
load(
    "@bazel_tools//tools/cpp:toolchain_utils.bzl",
    "find_cpp_toolchain",
)
load("@io_bazel_rules_go_bazel_features//:features.bzl", "bazel_features")
load(
    "@io_bazel_rules_nogo//:scope.bzl",
    NOGO_EXCLUDES = "EXCLUDES",
    NOGO_INCLUDES = "INCLUDES",
)
load(
    "//go/platform:apple.bzl",
    "apple_ensure_options",
)
load(
    "//go/private/rules:transition.bzl",
    "request_nogo_transition",
)
load(
    ":common.bzl",
    "COVERAGE_OPTIONS_DENYLIST",
    "GO_TOOLCHAIN",
    "as_iterable",
)
load(
    ":mode.bzl",
    "get_mode",
    "installsuffix",
)
load(
    ":providers.bzl",
    "CgoContextInfo",
    "EXPLICIT_PATH",
    "EXPORT_PATH",
    "GoArchive",
    "GoConfigInfo",
    "GoContextInfo",
    "GoLibrary",
    "GoSource",
    "GoStdLib",
    "INFERRED_PATH",
    "get_archive",
    "get_source",
)

# cgo requires a gcc/clang style compiler.
# We use a denylist instead of an allowlist:
# - Bazel's auto-detected toolchains used to set the compiler name to "compiler"
#   for gcc (fixed in 6.0.0), which defeats the purpose of an allowlist.
# - The compiler name field is free-form and user-defined, so we would have to
#   provide a way to override this list.
# TODO: Convert to a denylist once we can assume Bazel 6.0.0 or later and have a
#       way for users to extend the list.
_UNSUPPORTED_C_COMPILERS = {
    "msvc-cl": None,
    "clang-cl": None,
}

_COMPILER_OPTIONS_DENYLIST = dict({
    # cgo parses the error messages from the compiler.  It can't handle colors.
    # Ignore both variants of the diagnostics color flag.
    "-fcolor-diagnostics": None,
    "-fdiagnostics-color": None,

    # cgo also wants to see all the errors when it is testing the compiler.
    # fmax-errors limits that and causes build failures.
    "-fmax-errors=": None,
    "-Wall": None,

    # Symbols are needed by Go, so keep them
    "-g0": None,

    # Don't compile generated cgo code with coverage. If we do an internal
    # link, we may have undefined references to coverage functions.
    "--coverage": None,
    "-ftest-coverage": None,
    "-fprofile-arcs": None,
    "-fprofile-instr-generate": None,
    "-fcoverage-mapping": None,
}, **COVERAGE_OPTIONS_DENYLIST)

_LINKER_OPTIONS_DENYLIST = {
    "-Wl,--gc-sections": None,
}

_UNSUPPORTED_FEATURES = [
    # These toolchain features require special rule support and will thus break
    # with CGo.
    # Taken from https://github.com/bazelbuild/rules_rust/blob/521e649ff44e9711fe3c45b0ec1e792f7e1d361e/rust/private/utils.bzl#L20.
    "thin_lto",
    "module_maps",
    "use_header_modules",
    "fdo_instrument",
    "fdo_optimize",
    # This is a nonspecific unsupported feature which allows the authors of C++
    # toolchain to apply separate flags when compiling Go code.
    "rules_go_unsupported_feature",
]

def _match_option(option, pattern):
    if pattern.endswith("="):
        return option.startswith(pattern)
    else:
        return option == pattern

def _filter_options(options, denylist):
    return [
        option
        for option in options
        if not any([_match_option(option, pattern) for pattern in denylist])
    ]

def _child_name(go, path, ext, name):
    if not name:
        name = go.label.name
        if path or not ext:
            # The '_' avoids collisions with another file matching the label name.
            # For example, hello and hello/testmain.go.
            name += "_"
    if path:
        name += "/" + path
    if ext:
        name += ext
    return name

def _declare_file(go, path = "", ext = "", name = ""):
    return go.actions.declare_file(_child_name(go, path, ext, name))

def _declare_directory(go, path = "", ext = "", name = ""):
    return go.actions.declare_directory(_child_name(go, path, ext, name))

def _dirname(file):
    return file.dirname

def _builder_args(go, command = None, use_path_mapping = False):
    args = go.actions.args()
    args.use_param_file("-param=%s")
    args.set_param_file_format("shell")
    if command:
        args.add(command)
    sdk_root_file = go.sdk.root_file
    args.add("-sdk", sdk_root_file.dirname)

    # Path mapping can't map the values of environment variables, so we need to pass GOROOT to the
    # action via an argument instead.
    if use_path_mapping:
        if go.stdlib:
            goroot_file = go.stdlib.root_file
        else:
            goroot_file = sdk_root_file

        # Use a file rather than goroot as the latter is just a string and thus
        # not subject to path mapping.
        args.add_all("-goroot", [goroot_file], map_each = _dirname, expand_directories = False)
    args.add("-installsuffix", installsuffix(go.mode))
    args.add_joined("-tags", go.mode.tags, join_with = ",")
    return args

def _tool_args(go):
    args = go.actions.args()
    args.use_param_file("-param=%s")
    args.set_param_file_format("shell")
    return args

def _new_library(go, name = None, importpath = None, resolver = None, importable = True, testfilter = None, is_main = False, **kwargs):
    if not importpath:
        importpath = go.importpath
        importmap = go.importmap
    else:
        importmap = importpath
    pathtype = go.pathtype
    if not importable and pathtype == EXPLICIT_PATH:
        pathtype = EXPORT_PATH

    return GoLibrary(
        name = go.label.name if not name else name,
        label = go.label,
        importpath = importpath,
        importmap = importmap,
        importpath_aliases = go.importpath_aliases,
        pathtype = pathtype,
        resolve = resolver,
        testfilter = testfilter,
        is_main = is_main,
        **kwargs
    )

def _merge_embed(source, embed):
    s = get_source(embed)
    source["srcs"] = s.srcs + source["srcs"]
    source["orig_srcs"] = s.orig_srcs + source["orig_srcs"]
    source["embedsrcs"] = source["embedsrcs"] + s.embedsrcs
    source["cover"] = depset(transitive = [source["cover"], s.cover])
    source["deps"] = source["deps"] + s.deps
    source["x_defs"].update(s.x_defs)
    source["gc_goopts"] = source["gc_goopts"] + s.gc_goopts
    source["runfiles"] = source["runfiles"].merge(s.runfiles)
    if s.cgo and source["cgo"]:
        fail("multiple libraries with cgo enabled")
    source["cgo"] = source["cgo"] or s.cgo
    source["cdeps"] = source["cdeps"] or s.cdeps
    source["cppopts"] = source["cppopts"] or s.cppopts
    source["copts"] = source["copts"] or s.copts
    source["cxxopts"] = source["cxxopts"] or s.cxxopts
    source["clinkopts"] = source["clinkopts"] or s.clinkopts
    source["cgo_exports"] = source["cgo_exports"] + s.cgo_exports

def _dedup_archives(archives):
    """Returns a list of archives without duplicate import paths.

    Earlier archives take precedence over later targets. This is intended to
    allow an embedding library to override the dependencies of its
    embedded libraries.

    Args:
      archives: an iterable of GoArchives.
    """
    deduped_archives = []
    importpaths = {}
    for arc in archives:
        importpath = arc.data.importpath
        if importpath in importpaths:
            continue
        importpaths[importpath] = None
        deduped_archives.append(arc)
    return deduped_archives

def _library_to_source(go, attr, library, coverage_instrumented):
    #TODO: stop collapsing a depset in this line...
    attr_srcs = [f for t in getattr(attr, "srcs", []) for f in as_iterable(t.files)]
    generated_srcs = getattr(library, "srcs", [])
    srcs = attr_srcs + generated_srcs
    embedsrcs = [f for t in getattr(attr, "embedsrcs", []) for f in as_iterable(t.files)]
    attr_deps = getattr(attr, "deps", [])
    generated_deps = getattr(library, "deps", [])
    deps = attr_deps + generated_deps
    deps = [get_archive(dep) for dep in deps]
    source = {
        "library": library,
        "mode": go.mode,
        "srcs": srcs,
        "orig_srcs": srcs,
        "embedsrcs": embedsrcs,
        "cover": depset(attr_srcs) if coverage_instrumented else depset(),
        "x_defs": {},
        "deps": deps,
        "gc_goopts": _expand_opts(go, "gc_goopts", getattr(attr, "gc_goopts", [])),
        "runfiles": _collect_runfiles(go, getattr(attr, "data", []), attr_deps),
        "cgo": getattr(attr, "cgo", False),
        "cdeps": getattr(attr, "cdeps", []),
        "cppopts": _expand_opts(go, "cppopts", getattr(attr, "cppopts", [])),
        "copts": _expand_opts(go, "copts", getattr(attr, "copts", [])),
        "cxxopts": _expand_opts(go, "cxxopts", getattr(attr, "cxxopts", [])),
        "clinkopts": _expand_opts(go, "clinkopts", getattr(attr, "clinkopts", [])),
        "cgo_exports": [],
        "pgoprofile": getattr(attr, "pgoprofile", None),
    }

    for e in getattr(attr, "embed", []):
        _merge_embed(source, e)

    source["deps"] = _dedup_archives(source["deps"])

    x_defs = source["x_defs"]
    for k, v in getattr(attr, "x_defs", {}).items():
        v = _expand_location(go, attr, v)
        if "." not in k:
            k = "{}.{}".format(library.importmap, k)
        x_defs[k] = v
    source["x_defs"] = x_defs
    if not source["cgo"]:
        for k in ("cdeps", "cppopts", "copts", "cxxopts", "clinkopts"):
            if getattr(attr, k, None):
                fail(k + " set without cgo = True")
        for f in source["srcs"]:
            # This check won't report directory sources that contain C/C++
            # sources. compilepkg will catch these instead.
            if f.extension in ("c", "cc", "cxx", "cpp", "hh", "hpp", "hxx"):
                fail("source {} has C/C++ extension, but cgo was not enabled (set 'cgo = True')".format(f.path))

    if library.resolve:
        library.resolve(go, attr, source, _merge_embed)

    return GoSource(**source)

def _collect_runfiles(go, data, deps):
    """Builds a set of runfiles from the deps and data attributes.

    srcs and their runfiles are not included."""
    files = depset(transitive = [t[DefaultInfo].files for t in data])
    return go._ctx.runfiles(transitive_files = files).merge_all(
        [t[DefaultInfo].data_runfiles for t in data] +
        [get_source(t).runfiles for t in deps],
    )

<<<<<<< HEAD
def _collect_cc_infos(deps, cdeps):
    cc_infos = []
    for dep in cdeps:
        if CcInfo in dep:
            cc_infos.append(dep[CcInfo])
    for dep in deps:
        # dep may be a struct, which doesn't support indexing by providers.
        if is_struct(dep):
            continue
        if GoSource in dep:
            cc_infos.append(dep[GoSource].cc_info)
    return cc_common.merge_cc_infos(cc_infos = cc_infos)
=======
def _check_binary_dep(go, dep, edge):
    """Checks that this rule doesn't depend on a go_binary or go_test.

    go_binary and go_test may return providers with useful information for other
    rules (like go_path), but go_binary and go_test may not depend on other
    go_binary and go_test targets. Their dependencies may be built in
    different modes, resulting in conflicts and opaque errors.
    """
    if (type(dep) == "Target" and
        DefaultInfo in dep and
        getattr(dep[DefaultInfo], "files_to_run", None) and
        dep[DefaultInfo].files_to_run.executable):
        fail("rule {rule} depends on executable {dep} via {edge}. This is not safe for cross-compilation. Depend on go_library instead.".format(
            rule = str(go.label),
            dep = str(dep.label),
            edge = edge,
        ))
>>>>>>> a01ba7c7

def _check_importpaths(ctx):
    paths = []
    p = getattr(ctx.attr, "importpath", "")
    if p:
        paths.append(p)
    p = getattr(ctx.attr, "importmap", "")
    if p:
        paths.append(p)
    paths.extend(getattr(ctx.attr, "importpath_aliases", ()))

    for p in paths:
        if ":" in p:
            fail("import path '%s' contains invalid character :" % p)

def _infer_importpath(ctx, attr):
    DEFAULT_LIB = "go_default_library"
    VENDOR_PREFIX = "/vendor/"

    # Check if paths were explicitly set, either in this rule or in an
    # embedded rule.
    attr_importpath = getattr(attr, "importpath", "")
    attr_importmap = getattr(attr, "importmap", "")
    embed_importpath = ""
    embed_importmap = ""
    for embed in getattr(attr, "embed", []):
        if GoLibrary not in embed:
            continue
        lib = embed[GoLibrary]
        if lib.pathtype == EXPLICIT_PATH:
            embed_importpath = lib.importpath
            embed_importmap = lib.importmap
            break

    importpath = attr_importpath or embed_importpath
    importmap = attr_importmap or embed_importmap or importpath
    if importpath:
        return importpath, importmap, EXPLICIT_PATH

    # Guess an import path based on the directory structure
    # This should only really be relied on for binaries
    importpath = ctx.label.package
    if ctx.label.name != DEFAULT_LIB and not importpath.endswith(ctx.label.name):
        importpath += "/" + ctx.label.name
    if importpath.rfind(VENDOR_PREFIX) != -1:
        importpath = importpath[len(VENDOR_PREFIX) + importpath.rfind(VENDOR_PREFIX):]
    if importpath.startswith("/"):
        importpath = importpath[1:]
    return importpath, importpath, INFERRED_PATH

def matches_scope(label, scope):
    if scope == "all":
        return True
    if scope.workspace_name != label.workspace_name:
        return False
    if scope.name == "__pkg__":
        return scope.package == label.package
    if scope.name == "__subpackages__":
        if not scope.package:
            return True
        return scope.package == label.package or label.package.startswith(scope.package + "/")
    fail("invalid scope '%s'" % scope.name)

def _matches_scopes(label, scopes):
    for scope in scopes:
        if matches_scope(label, scope):
            return True
    return False

def get_nogo(go):
    """Returns the nogo file for this target, if enabled and in scope."""
    label = go.label
    if _matches_scopes(label, NOGO_INCLUDES) and not _matches_scopes(label, NOGO_EXCLUDES):
        return go.nogo
    else:
        return None

def go_context(ctx, attr = None, include_deprecated_properties = True):
    """Returns an API used to build Go code.

    See /go/toolchains.rst#go-context
    """
    if not attr:
        attr = ctx.attr
    toolchain = ctx.toolchains[GO_TOOLCHAIN]
    cgo_context_info = None
    go_config_info = None
    stdlib = None
    coverdata = None
    nogo = None
    if hasattr(attr, "_go_context_data"):
        go_context_data = _flatten_possibly_transitioned_attr(attr._go_context_data)
        if CgoContextInfo in go_context_data:
            cgo_context_info = go_context_data[CgoContextInfo]
        go_config_info = go_context_data[GoConfigInfo]
        stdlib = go_context_data[GoStdLib]
        coverdata = go_context_data[GoContextInfo].coverdata
        nogo = go_context_data[GoContextInfo].nogo
    if getattr(attr, "_cgo_context_data", None) and CgoContextInfo in attr._cgo_context_data:
        cgo_context_info = attr._cgo_context_data[CgoContextInfo]
    if getattr(attr, "cgo_context_data", None) and CgoContextInfo in attr.cgo_context_data:
        cgo_context_info = attr.cgo_context_data[CgoContextInfo]
    if hasattr(attr, "_go_config"):
        go_config_info = attr._go_config[GoConfigInfo]
    if hasattr(attr, "_stdlib"):
        stdlib = _flatten_possibly_transitioned_attr(attr._stdlib)[GoStdLib]

    mode = get_mode(ctx, toolchain, cgo_context_info, go_config_info)

    if stdlib:
        goroot = stdlib.root_file.dirname
    else:
        goroot = toolchain.sdk.root_file.dirname

    env = {
        "GOARCH": mode.goarch,
        "GOOS": mode.goos,
        "GOEXPERIMENT": toolchain.sdk.experiments,
        "GOROOT": goroot,
        "GOROOT_FINAL": "GOROOT",
        "CGO_ENABLED": "0" if mode.pure else "1",

        # If we use --action_env=GOPATH, or in other cases where environment
        # variables are passed through to this builder, the SDK build will try
        # to write to that GOPATH (e.g. for x/net/nettest). This will fail if
        # the GOPATH is on a read-only mount, and is generally a bad idea.
        # Explicitly clear this environment variable to ensure that doesn't
        # happen. See #2291 for more information.
        "GOPATH": "",

        # Since v1.21.0, set GOTOOLCHAIN to "local" to use the current toolchain
        # and avoid downloading other toolchains.
        #
        # See https://go.dev/doc/toolchain for more info.
        "GOTOOLCHAIN": "local",
    }

    # Path mapping can't map the values of environment variables, so we pass GOROOT to the action
    # via an argument instead in builder_args. We need to drop it from the environment to get cache
    # hits across different configurations since the stdlib path typically contains a Bazel
    # configuration segment.
    env_for_path_mapping = {k: v for k, v in env.items() if k != "GOROOT"}

    # The level of support is determined by the platform constraints in
    # //go/constraints/amd64.
    # See https://go.dev/wiki/MinimumRequirements#amd64
    if mode.amd64:
        env["GOAMD64"] = mode.amd64

    # Similarly, set GOARM based on platform constraints in //go/constraints/arm.
    # See https://go.dev/wiki/MinimumRequirements#arm
    if mode.arm:
        env["GOARM"] = mode.arm

    if cgo_context_info:
        env.update(cgo_context_info.env)
        cc_toolchain_files = cgo_context_info.cc_toolchain_files
        cgo_tools = cgo_context_info.cgo_tools
    else:
        cc_toolchain_files = depset()
        cgo_tools = None

    _check_importpaths(ctx)
    importpath, importmap, pathtype = _infer_importpath(ctx, attr)
    importpath_aliases = tuple(getattr(attr, "importpath_aliases", ()))

    if include_deprecated_properties:
        deprecated_properties = {
            "root": goroot,
            "go": toolchain.sdk.go,
            "sdk_root": toolchain.sdk.root_file,
            "sdk_tools": toolchain.sdk.tools,
            "package_list": toolchain.sdk.package_list,
            "tags": mode.tags,
            "stamp": mode.stamp,
            "cover_format": mode.cover_format,
            "pgoprofile": mode.pgoprofile,
        }
    else:
        deprecated_properties = {}

    return struct(
        # Fields
        toolchain = toolchain,
        sdk = toolchain.sdk,
        mode = mode,
        stdlib = stdlib,
        actions = ctx.actions,
        cc_toolchain_files = cc_toolchain_files,
        importpath = importpath,
        importmap = importmap,
        importpath_aliases = importpath_aliases,
        pathtype = pathtype,
        cgo_tools = cgo_tools,
        nogo = nogo,
        coverdata = coverdata,
        coverage_enabled = ctx.configuration.coverage_enabled,
        coverage_instrumented = ctx.coverage_instrumented(),
        env = env,
        env_for_path_mapping = env_for_path_mapping,
        label = ctx.label,

        # Action generators
        archive = toolchain.actions.archive,
        binary = toolchain.actions.binary,
        link = toolchain.actions.link,

        # Helpers
        builder_args = _builder_args,
        tool_args = _tool_args,
        new_library = _new_library,
        library_to_source = _library_to_source,
        declare_file = _declare_file,
        declare_directory = _declare_directory,

        # Private
        # TODO: All uses of this should be removed
        _ctx = ctx,

        # Deprecated
        **deprecated_properties
    )

def _go_context_data_impl(ctx):
    if "race" in ctx.features:
        print("WARNING: --features=race is no longer supported. Use --@io_bazel_rules_go//go/config:race instead.")
    if "msan" in ctx.features:
        print("WARNING: --features=msan is no longer supported. Use --@io_bazel_rules_go//go/config:msan instead.")
    nogo = ctx.files.nogo[0] if ctx.files.nogo else None
    providers = [
        GoContextInfo(
            coverdata = ctx.attr.coverdata[GoArchive],
            nogo = nogo,
        ),
        ctx.attr.stdlib[GoStdLib],
        ctx.attr.go_config[GoConfigInfo],
    ]
    if ctx.attr.cgo_context_data and CgoContextInfo in ctx.attr.cgo_context_data:
        providers.append(ctx.attr.cgo_context_data[CgoContextInfo])
    return providers

go_context_data = rule(
    _go_context_data_impl,
    attrs = {
        "cgo_context_data": attr.label(),
        "coverdata": attr.label(
            mandatory = True,
            providers = [GoArchive],
        ),
        "go_config": attr.label(
            mandatory = True,
            providers = [GoConfigInfo],
        ),
        "nogo": attr.label(
            mandatory = True,
            cfg = "exec",
        ),
        "stdlib": attr.label(
            mandatory = True,
            providers = [GoStdLib],
        ),
        "_allowlist_function_transition": attr.label(
            default = "@bazel_tools//tools/allowlists/function_transition_allowlist",
        ),
    },
    doc = """go_context_data gathers information about the build configuration.
    It is a common dependency of all Go targets.""",
    toolchains = [GO_TOOLCHAIN],
    cfg = request_nogo_transition,
)

def _cgo_context_data_impl(ctx):
    # TODO(jayconrod): find a way to get a list of files that comprise the
    # toolchain (to be inputs into actions that need it).
    # ctx.files._cc_toolchain won't work when cc toolchain resolution
    # is switched on.
    if bazel_features.cc.find_cpp_toolchain_has_mandatory_param:
        cc_toolchain = find_cpp_toolchain(ctx, mandatory = False)
    else:
        cc_toolchain = find_cpp_toolchain(ctx)
    if not cc_toolchain or cc_toolchain.compiler in _UNSUPPORTED_C_COMPILERS:
        return []

    feature_configuration = cc_common.configure_features(
        ctx = ctx,
        cc_toolchain = cc_toolchain,
        requested_features = ctx.features,
        unsupported_features = ctx.disabled_features + _UNSUPPORTED_FEATURES,
    )

    # TODO(jayconrod): keep the environment separate for different actions.
    env = {}

    c_compile_variables = cc_common.create_compile_variables(
        feature_configuration = feature_configuration,
        cc_toolchain = cc_toolchain,
    )
    c_compiler_path = cc_common.get_tool_for_action(
        feature_configuration = feature_configuration,
        action_name = C_COMPILE_ACTION_NAME,
    )
    c_compile_options = _filter_options(
        cc_common.get_memory_inefficient_command_line(
            feature_configuration = feature_configuration,
            action_name = C_COMPILE_ACTION_NAME,
            variables = c_compile_variables,
        ) + ctx.fragments.cpp.copts + ctx.fragments.cpp.conlyopts,
        _COMPILER_OPTIONS_DENYLIST,
    )
    env.update(cc_common.get_environment_variables(
        feature_configuration = feature_configuration,
        action_name = C_COMPILE_ACTION_NAME,
        variables = c_compile_variables,
    ))

    cxx_compile_variables = cc_common.create_compile_variables(
        feature_configuration = feature_configuration,
        cc_toolchain = cc_toolchain,
    )
    cxx_compile_options = _filter_options(
        cc_common.get_memory_inefficient_command_line(
            feature_configuration = feature_configuration,
            action_name = CPP_COMPILE_ACTION_NAME,
            variables = cxx_compile_variables,
        ) + ctx.fragments.cpp.copts + ctx.fragments.cpp.cxxopts,
        _COMPILER_OPTIONS_DENYLIST,
    )
    env.update(cc_common.get_environment_variables(
        feature_configuration = feature_configuration,
        action_name = CPP_COMPILE_ACTION_NAME,
        variables = cxx_compile_variables,
    ))

    objc_compile_variables = cc_common.create_compile_variables(
        feature_configuration = feature_configuration,
        cc_toolchain = cc_toolchain,
    )
    objc_compile_options = _filter_options(
        cc_common.get_memory_inefficient_command_line(
            feature_configuration = feature_configuration,
            action_name = OBJC_COMPILE_ACTION_NAME,
            variables = objc_compile_variables,
        ),
        _COMPILER_OPTIONS_DENYLIST,
    )
    env.update(cc_common.get_environment_variables(
        feature_configuration = feature_configuration,
        action_name = OBJC_COMPILE_ACTION_NAME,
        variables = objc_compile_variables,
    ))

    objcxx_compile_variables = cc_common.create_compile_variables(
        feature_configuration = feature_configuration,
        cc_toolchain = cc_toolchain,
    )
    objcxx_compile_options = _filter_options(
        cc_common.get_memory_inefficient_command_line(
            feature_configuration = feature_configuration,
            action_name = OBJCPP_COMPILE_ACTION_NAME,
            variables = objcxx_compile_variables,
        ),
        _COMPILER_OPTIONS_DENYLIST,
    )
    env.update(cc_common.get_environment_variables(
        feature_configuration = feature_configuration,
        action_name = OBJCPP_COMPILE_ACTION_NAME,
        variables = objcxx_compile_variables,
    ))

    ld_executable_variables = cc_common.create_link_variables(
        feature_configuration = feature_configuration,
        cc_toolchain = cc_toolchain,
        is_linking_dynamic_library = False,
    )
    ld_executable_path = cc_common.get_tool_for_action(
        feature_configuration = feature_configuration,
        action_name = CPP_LINK_EXECUTABLE_ACTION_NAME,
    )
    ld_executable_options = _filter_options(
        cc_common.get_memory_inefficient_command_line(
            feature_configuration = feature_configuration,
            action_name = CPP_LINK_EXECUTABLE_ACTION_NAME,
            variables = ld_executable_variables,
        ) + ctx.fragments.cpp.linkopts,
        _LINKER_OPTIONS_DENYLIST,
    )
    env.update(cc_common.get_environment_variables(
        feature_configuration = feature_configuration,
        action_name = CPP_LINK_EXECUTABLE_ACTION_NAME,
        variables = ld_executable_variables,
    ))

    # We don't collect options for static libraries. Go always links with
    # "ar" in "c-archive" mode. We can set the ar executable path with
    # -extar, but the options are hard-coded to something like -q -c -s.
    ld_static_lib_variables = cc_common.create_link_variables(
        feature_configuration = feature_configuration,
        cc_toolchain = cc_toolchain,
        is_linking_dynamic_library = False,
    )
    ld_static_lib_path = cc_common.get_tool_for_action(
        feature_configuration = feature_configuration,
        action_name = CPP_LINK_STATIC_LIBRARY_ACTION_NAME,
    )
    env.update(cc_common.get_environment_variables(
        feature_configuration = feature_configuration,
        action_name = CPP_LINK_STATIC_LIBRARY_ACTION_NAME,
        variables = ld_static_lib_variables,
    ))

    ld_dynamic_lib_variables = cc_common.create_link_variables(
        feature_configuration = feature_configuration,
        cc_toolchain = cc_toolchain,
        is_linking_dynamic_library = True,
    )
    ld_dynamic_lib_path = cc_common.get_tool_for_action(
        feature_configuration = feature_configuration,
        action_name = CPP_LINK_DYNAMIC_LIBRARY_ACTION_NAME,
    )
    ld_dynamic_lib_options = _filter_options(
        cc_common.get_memory_inefficient_command_line(
            feature_configuration = feature_configuration,
            action_name = CPP_LINK_DYNAMIC_LIBRARY_ACTION_NAME,
            variables = ld_dynamic_lib_variables,
        ) + ctx.fragments.cpp.linkopts,
        _LINKER_OPTIONS_DENYLIST,
    )

    env.update(cc_common.get_environment_variables(
        feature_configuration = feature_configuration,
        action_name = CPP_LINK_DYNAMIC_LIBRARY_ACTION_NAME,
        variables = ld_dynamic_lib_variables,
    ))

    tags = []
    if "gotags" in ctx.var:
        tags = ctx.var["gotags"].split(",")
    apple_ensure_options(
        ctx,
        env,
        tags,
        (c_compile_options, cxx_compile_options, objc_compile_options, objcxx_compile_options),
        (ld_executable_options, ld_dynamic_lib_options),
        cc_toolchain.target_gnu_system_name,
    )

    # Add C toolchain directories to PATH.
    # On ARM, go tool link uses some features of gcc to complete its work,
    # so PATH is needed on ARM.
    path_set = {}
    if "PATH" in env:
        for p in env["PATH"].split(ctx.configuration.host_path_separator):
            path_set[p] = None
    tool_paths = [
        c_compiler_path,
        ld_executable_path,
        ld_static_lib_path,
        ld_dynamic_lib_path,
    ]
    for tool_path in tool_paths:
        tool_dir = tool_path[:tool_path.rfind("/")]
        path_set[tool_dir] = None
    paths = sorted(path_set.keys())
    if ctx.configuration.host_path_separator == ":":
        # HACK: ":" is a proxy for a UNIX-like host.
        # The tools returned above may be bash scripts that reference commands
        # in directories we might not otherwise include. For example,
        # on macOS, wrapped_ar calls dirname.
        if "/bin" not in path_set:
            paths.append("/bin")
        if "/usr/bin" not in path_set:
            paths.append("/usr/bin")
    env["PATH"] = ctx.configuration.host_path_separator.join(paths)

    return [CgoContextInfo(
        cc_toolchain_files = cc_toolchain.all_files,
        tags = tags,
        env = env,
        cgo_tools = struct(
            cc_toolchain = cc_toolchain,
            feature_configuration = feature_configuration,
            c_compiler_path = c_compiler_path,
            c_compile_options = c_compile_options,
            cxx_compile_options = cxx_compile_options,
            objc_compile_options = objc_compile_options,
            objcxx_compile_options = objcxx_compile_options,
            ld_executable_path = ld_executable_path,
            ld_executable_options = ld_executable_options,
            ld_static_lib_path = ld_static_lib_path,
            ld_dynamic_lib_path = ld_dynamic_lib_path,
            ld_dynamic_lib_options = ld_dynamic_lib_options,
            ar_path = cc_toolchain.ar_executable,
        ),
    )]

cgo_context_data = rule(
    implementation = _cgo_context_data_impl,
    attrs = {
        "_cc_toolchain": attr.label(default = "@bazel_tools//tools/cpp:optional_current_cc_toolchain" if bazel_features.cc.find_cpp_toolchain_has_mandatory_param else "@bazel_tools//tools/cpp:current_cc_toolchain"),
        "_xcode_config": attr.label(
            default = "@bazel_tools//tools/osx:current_xcode_config",
        ),
    },
    toolchains = [
        # In pure mode, a C++ toolchain isn't needed when transitioning.
        # But if we declare a mandatory toolchain dependency here, a cross-compiling C++ toolchain is required at toolchain resolution time.
        # So we make this toolchain dependency optional, so that it's only attempted to be looked up if it's actually needed.
        # Optional toolchain support was added in bazel 6.0.0.
        config_common.toolchain_type("@bazel_tools//tools/cpp:toolchain_type", mandatory = False) if hasattr(config_common, "toolchain_type") else "@bazel_tools//tools/cpp:toolchain_type",
    ],
    fragments = ["apple", "cpp"],
    doc = """Collects information about the C/C++ toolchain. The C/C++ toolchain
    is needed to build cgo code, but is generally optional. Rules can't have
    optional toolchains, so instead, we have an optional dependency on this
    rule.""",
)

def _cgo_context_data_proxy_impl(ctx):
    if ctx.attr.actual and CgoContextInfo in ctx.attr.actual:
        return [ctx.attr.actual[CgoContextInfo]]
    return []

cgo_context_data_proxy = rule(
    implementation = _cgo_context_data_proxy_impl,
    attrs = {
        "actual": attr.label(),
    },
    doc = """Conditionally depends on cgo_context_data and forwards it provider.

    Useful in situations where select cannot be used, like attribute defaults.
    """,
)

def _go_config_impl(ctx):
    return [GoConfigInfo(
        static = ctx.attr.static[BuildSettingInfo].value,
        race = ctx.attr.race[BuildSettingInfo].value,
        msan = ctx.attr.msan[BuildSettingInfo].value,
        pure = ctx.attr.pure[BuildSettingInfo].value,
        strip = ctx.attr.strip,
        debug = ctx.attr.debug[BuildSettingInfo].value,
        linkmode = ctx.attr.linkmode[BuildSettingInfo].value,
        gc_linkopts = ctx.attr.gc_linkopts[BuildSettingInfo].value,
        tags = ctx.attr.gotags[BuildSettingInfo].value,
        stamp = ctx.attr.stamp,
        cover_format = ctx.attr.cover_format[BuildSettingInfo].value,
        gc_goopts = ctx.attr.gc_goopts[BuildSettingInfo].value,
        amd64 = ctx.attr.amd64,
        arm = ctx.attr.arm,
        pgoprofile = ctx.attr.pgoprofile,
    )]

go_config = rule(
    implementation = _go_config_impl,
    attrs = {
        "static": attr.label(
            mandatory = True,
            providers = [BuildSettingInfo],
        ),
        "race": attr.label(
            mandatory = True,
            providers = [BuildSettingInfo],
        ),
        "msan": attr.label(
            mandatory = True,
            providers = [BuildSettingInfo],
        ),
        "pure": attr.label(
            mandatory = True,
            providers = [BuildSettingInfo],
        ),
        "strip": attr.bool(mandatory = True),
        "debug": attr.label(
            mandatory = True,
            providers = [BuildSettingInfo],
        ),
        "linkmode": attr.label(
            mandatory = True,
            providers = [BuildSettingInfo],
        ),
        "gc_linkopts": attr.label(
            mandatory = True,
            providers = [BuildSettingInfo],
        ),
        "gotags": attr.label(
            mandatory = True,
            providers = [BuildSettingInfo],
        ),
        "stamp": attr.bool(mandatory = True),
        "cover_format": attr.label(
            mandatory = True,
            providers = [BuildSettingInfo],
        ),
        "gc_goopts": attr.label(
            mandatory = True,
            providers = [BuildSettingInfo],
        ),
        "amd64": attr.string(),
        "arm": attr.string(),
        "pgoprofile": attr.label(
            mandatory = True,
            allow_files = True,
        ),
    },
    provides = [GoConfigInfo],
    doc = """Collects information about build settings in the current
    configuration. Rules may depend on this instead of depending on all
    the build settings directly.""",
)

def _expand_opts(go, attribute_name, opts):
    return [go._ctx.expand_make_variables(attribute_name, opt, {}) for opt in opts]

def _expand_location(go, attr, s):
    return go._ctx.expand_location(s, getattr(attr, "data", []))

_LIST_TYPE = type([])

# Used to get attribute values which may have been transitioned.
# Transitioned attributes end up as lists.
# We never use split-transitions, so we always expect exactly one element in those lists.
# But if the attribute wasn't transitioned, it won't be a list.
def _flatten_possibly_transitioned_attr(maybe_list):
    if type(maybe_list) == _LIST_TYPE:
        if len(maybe_list) == 1:
            return maybe_list[0]
        else:
            fail("Expected exactly one element in list but got {}".format(maybe_list))
    return maybe_list<|MERGE_RESOLUTION|>--- conflicted
+++ resolved
@@ -321,39 +321,6 @@
         [get_source(t).runfiles for t in deps],
     )
 
-<<<<<<< HEAD
-def _collect_cc_infos(deps, cdeps):
-    cc_infos = []
-    for dep in cdeps:
-        if CcInfo in dep:
-            cc_infos.append(dep[CcInfo])
-    for dep in deps:
-        # dep may be a struct, which doesn't support indexing by providers.
-        if is_struct(dep):
-            continue
-        if GoSource in dep:
-            cc_infos.append(dep[GoSource].cc_info)
-    return cc_common.merge_cc_infos(cc_infos = cc_infos)
-=======
-def _check_binary_dep(go, dep, edge):
-    """Checks that this rule doesn't depend on a go_binary or go_test.
-
-    go_binary and go_test may return providers with useful information for other
-    rules (like go_path), but go_binary and go_test may not depend on other
-    go_binary and go_test targets. Their dependencies may be built in
-    different modes, resulting in conflicts and opaque errors.
-    """
-    if (type(dep) == "Target" and
-        DefaultInfo in dep and
-        getattr(dep[DefaultInfo], "files_to_run", None) and
-        dep[DefaultInfo].files_to_run.executable):
-        fail("rule {rule} depends on executable {dep} via {edge}. This is not safe for cross-compilation. Depend on go_library instead.".format(
-            rule = str(go.label),
-            dep = str(dep.label),
-            edge = edge,
-        ))
->>>>>>> a01ba7c7
-
 def _check_importpaths(ctx):
     paths = []
     p = getattr(ctx.attr, "importpath", "")
