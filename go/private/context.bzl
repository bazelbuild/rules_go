--- conflicted
+++ resolved
@@ -216,11 +216,7 @@
         tags.append("race")
     if mode.msan:
         tags.append("msan")
-<<<<<<< HEAD
-    binary = _get_go_binary(context_data)
-=======
     binary = toolchain.sdk.go
->>>>>>> 80b649d5
 
     stdlib = getattr(attr, "_stdlib", None)
     if stdlib:
