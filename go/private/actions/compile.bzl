# Copyright 2014 The Bazel Authors. All rights reserved.
#
# Licensed under the Apache License, Version 2.0 (the "License");
# you may not use this file except in compliance with the License.
# You may obtain a copy of the License at
#
#    http://www.apache.org/licenses/LICENSE-2.0
#
# Unless required by applicable law or agreed to in writing, software
# distributed under the License is distributed on an "AS IS" BASIS,
# WITHOUT WARRANTIES OR CONDITIONS OF ANY KIND, either express or implied.
# See the License for the specific language governing permissions and
# limitations under the License.

load(
    "@io_bazel_rules_go//go/private:mode.bzl",
    "LINKMODE_C_ARCHIVE",
    "LINKMODE_C_SHARED",
    "LINKMODE_PLUGIN",
)
load(
    "@io_bazel_rules_go//go/private:skylib/lib/shell.bzl",
    "shell",
)

def _importpath(v):
    return v.data.importpath

def _searchpath(v):
    return v.data.searchpath

def _importmap(v):
    return "{}={}".format(v.data.importpath, v.data.importmap)

def _archivefile(l):
    return ["{}={}".format(v.data.importpath, v.data.file.path) for v in l]

def emit_compile(
        go,
        sources = None,
        importpath = "",
        archives = [],
        out_lib = None,
        gc_goopts = [],
        testfilter = None,
        asmhdr = None):
    """See go/toolchains.rst#compile for full documentation."""

    if sources == None:
        fail("sources is a required parameter")
    if out_lib == None:
        fail("out_lib is a required parameter")

    if not go.builders:
        if archives:
            fail("compile does not accept deps in bootstrap mode")
        return _bootstrap_compile(go, sources, out_lib, gc_goopts)

    inputs = (sources + [go.package_list] +
              [archive.data.file for archive in archives] +
              go.sdk.tools + go.stdlib.libs)
    outputs = [out_lib]

    builder_args = go.args(go)
<<<<<<< HEAD
    builder_args.add(sources, before_each = "-src")
    builder_args.add(archives, before_each = "-dep", map_fn = _importpath)
    builder_args.add(archives, before_each = "-importmap", map_fn = _importmap)
    builder_args.add(archives, before_each = "-archivefile", map_fn = _archivefile)
    builder_args.add(["-o", out_lib])
    builder_args.add(["-package_list", go.package_list])
    if testfilter:
        builder_args.add(["-testfilter", testfilter])
    if go.checker:
        builder_args.add(["-checker", go.checker.executable])
        inputs.append(go.checker.executable)
=======
    builder_args.add_all(sources, before_each = "-src")
    builder_args.add_all(archives, before_each = "-dep", map_each = _importpath)
    builder_args.add_all(archives, before_each = "-importmap", map_each = _importmap)
    builder_args.add_all(["-o", out_lib])
    builder_args.add_all(["-package_list", go.package_list])
    if testfilter:
        builder_args.add_all(["-testfilter", testfilter])
>>>>>>> 7f24e4f0

    tool_args = go.actions.args()
    if asmhdr:
        tool_args.add_all(["-asmhdr", asmhdr])
        outputs.append(asmhdr)
    tool_args.add_all(archives, before_each = "-I", map_each = _searchpath)
    tool_args.add_all(["-trimpath", ".", "-I", "."])

    #TODO: Check if we really need this expand make variables in here
    #TODO: If we really do then it needs to be moved all the way back out to the rule
    gc_goopts = [go._ctx.expand_make_variables("gc_goopts", f, {}) for f in gc_goopts]
    tool_args.add_all(gc_goopts)
    if go.mode.race:
        tool_args.add("-race")
    if go.mode.msan:
        tool_args.add("-msan")
    if go.mode.link in [LINKMODE_C_ARCHIVE, LINKMODE_C_SHARED]:
        tool_args.add("-shared")
    if go.mode.link == LINKMODE_PLUGIN:
        tool_args.add("-dynlink")
    if importpath:
        tool_args.add_all(["-p", importpath])
    if go.mode.debug:
        tool_args.add_all(["-N", "-l"])
    tool_args.add_all(go.toolchain.flags.compile)
    go.actions.run(
        inputs = inputs,
        outputs = outputs,
        mnemonic = "GoCompile",
        executable = go.builders.compile,
        arguments = [builder_args, "--", tool_args],
        env = go.env,
    )

def _bootstrap_compile(go, sources, out_lib, gc_goopts):
    cmd = [shell.quote(go.go.path), "tool", "compile", "-trimpath", "\"$(pwd)\""]
    args = go.actions.args()
    args.add_all(["-o", out_lib])
    args.add_all(gc_goopts)
    args.add_all(sources)
    go.actions.run_shell(
        inputs = sources + go.sdk.libs + go.sdk.tools + [go.go],
        outputs = [out_lib],
        arguments = [args],
        mnemonic = "GoCompile",
        command = "export GOROOT=\"$(pwd)\"/{} && {} \"$@\"".format(shell.quote(go.root), " ".join(cmd)),
        env = {
            "GOROOT_FINAL": "GOROOT",
        },
    )<|MERGE_RESOLUTION|>--- conflicted
+++ resolved
@@ -32,8 +32,8 @@
 def _importmap(v):
     return "{}={}".format(v.data.importpath, v.data.importmap)
 
-def _archivefile(l):
-    return ["{}={}".format(v.data.importpath, v.data.file.path) for v in l]
+def _archivefile(v):
+    return "{}={}".format(v.data.importpath, v.data.file.path)
 
 def emit_compile(
         go,
@@ -62,27 +62,17 @@
     outputs = [out_lib]
 
     builder_args = go.args(go)
-<<<<<<< HEAD
-    builder_args.add(sources, before_each = "-src")
-    builder_args.add(archives, before_each = "-dep", map_fn = _importpath)
-    builder_args.add(archives, before_each = "-importmap", map_fn = _importmap)
-    builder_args.add(archives, before_each = "-archivefile", map_fn = _archivefile)
-    builder_args.add(["-o", out_lib])
-    builder_args.add(["-package_list", go.package_list])
-    if testfilter:
-        builder_args.add(["-testfilter", testfilter])
-    if go.checker:
-        builder_args.add(["-checker", go.checker.executable])
-        inputs.append(go.checker.executable)
-=======
     builder_args.add_all(sources, before_each = "-src")
     builder_args.add_all(archives, before_each = "-dep", map_each = _importpath)
     builder_args.add_all(archives, before_each = "-importmap", map_each = _importmap)
+    builder_args.add_all(archives, before_each = "-archivefile", map_each = _archivefile)
     builder_args.add_all(["-o", out_lib])
     builder_args.add_all(["-package_list", go.package_list])
     if testfilter:
         builder_args.add_all(["-testfilter", testfilter])
->>>>>>> 7f24e4f0
+    if go.checker:
+        builder_args.add_all(["-checker", go.checker.executable])
+        inputs.append(go.checker.executable)
 
     tool_args = go.actions.args()
     if asmhdr:
