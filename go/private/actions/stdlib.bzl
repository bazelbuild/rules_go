# Copyright 2019 The Bazel Go Rules Authors. All rights reserved.
#
# Licensed under the Apache License, Version 2.0 (the "License");
# you may not use this file except in compliance with the License.
# You may obtain a copy of the License at
#
#    http://www.apache.org/licenses/LICENSE-2.0
#
# Unless required by applicable law or agreed to in writing, software
# distributed under the License is distributed on an "AS IS" BASIS,
# WITHOUT WARRANTIES OR CONDITIONS OF ANY KIND, either express or implied.
# See the License for the specific language governing permissions and
# limitations under the License.

load(
    "//go/private:providers.bzl",
    "GoStdLib",
)
load(
    "//go/private:mode.bzl",
    "LINKMODE_NORMAL",
    "extldflags_from_cc_toolchain",
    "link_mode_args",
)
load(
    "//go/private:common.bzl",
    "minor_version",
)

def emit_stdlib(go):
    """Returns a standard library for the target configuration.

    If the precompiled standard library is suitable, it will be returned.
    Otherwise, the standard library will be compiled for the target.

    Returns:
        A list of providers containing GoLibrary and GoSource. GoSource.stdlib
        will point to a new GoStdLib.
    """
    library = go.new_library(go, resolver = _stdlib_library_to_source)
    source = go.library_to_source(go, {}, library, False)
    return [source, library]

def _stdlib_library_to_source(go, attr, source, merge):
    if _should_use_sdk_stdlib(go):
        source["stdlib"] = _sdk_stdlib(go)
    else:
        source["stdlib"] = _build_stdlib(go)

def _should_use_sdk_stdlib(go):
    return (go.sdk.libs and  # go.sdk.libs is non-empty if sdk ships with precompiled .a files
            go.mode.goos == go.sdk.goos and
            go.mode.goarch == go.sdk.goarch and
            not go.mode.race and  # TODO(jayconrod): use precompiled race
            not go.mode.msan and
            not go.mode.pure and
            not go.sdk.experiments and
            go.mode.link == LINKMODE_NORMAL)

def _build_stdlib_list_json(go):
    out = go.declare_file(go, "stdlib.pkg.json")
    args = go.builder_args(go, "stdliblist")
    args.add("-sdk", go.sdk.root_file.dirname)
    args.add("-out", out)
    go.actions.run(
        inputs = go.sdk_files,
        outputs = [out],
        mnemonic = "GoStdlibList",
        executable = go.toolchain._builder,
        arguments = [args],
        env = go.env,
    )
    return out

def _sdk_stdlib(go):
    return GoStdLib(
        _list_json = _build_stdlib_list_json(go),
        libs = go.sdk.libs,
        root_file = go.sdk.root_file,
    )

def _build_stdlib(go):
    pkg = go.declare_directory(go, path = "pkg")
    args = go.builder_args(go, "stdlib")
    args.add("-out", pkg.dirname)
    if go.mode.race:
        args.add("-race")
<<<<<<< HEAD
    if go.sdk.boringcrypto:
        args.add("-boringcrypto")
    minor = minor_version(go.sdk.version)
    if minor != None and minor >= 20:
        # Turn off coverageredesign GOEXPERIMENT
        args.add("-nocoverageredesign")
=======
    args.add_all(go.sdk.experiments, before_each = "-experiment")
>>>>>>> c5798017
    args.add_all(link_mode_args(go.mode))
    env = go.env
    if go.mode.pure:
        env.update({"CGO_ENABLED": "0"})
    else:
        # NOTE(#2545): avoid unnecessary dynamic link
        # go std library doesn't use C++, so should not have -lstdc++
        ldflags = [
            option
            for option in extldflags_from_cc_toolchain(go)
            if option not in ("-lstdc++", "-lc++")
        ]
        env.update({
            "CGO_ENABLED": "1",
            "CC": go.cgo_tools.c_compiler_path,
            "CGO_CFLAGS": " ".join(go.cgo_tools.c_compile_options),
            "CGO_LDFLAGS": " ".join(ldflags),
        })
    inputs = (go.sdk.srcs +
              go.sdk.headers +
              go.sdk.tools +
              [go.sdk.go, go.sdk.package_list, go.sdk.root_file] +
              go.crosstool)
    outputs = [pkg]
    go.actions.run(
        inputs = inputs,
        outputs = outputs,
        mnemonic = "GoStdlib",
        executable = go.toolchain._builder,
        arguments = [args],
        env = env,
    )
    return GoStdLib(
        _list_json = _build_stdlib_list_json(go),
        libs = [pkg],
        root_file = pkg,
    )<|MERGE_RESOLUTION|>--- conflicted
+++ resolved
@@ -85,16 +85,11 @@
     args.add("-out", pkg.dirname)
     if go.mode.race:
         args.add("-race")
-<<<<<<< HEAD
-    if go.sdk.boringcrypto:
-        args.add("-boringcrypto")
     minor = minor_version(go.sdk.version)
     if minor != None and minor >= 20:
         # Turn off coverageredesign GOEXPERIMENT
-        args.add("-nocoverageredesign")
-=======
+        args.add_all("-experiment", "noboringcrypto")
     args.add_all(go.sdk.experiments, before_each = "-experiment")
->>>>>>> c5798017
     args.add_all(link_mode_args(go.mode))
     env = go.env
     if go.mode.pure:
