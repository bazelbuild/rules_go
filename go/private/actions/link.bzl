--- conflicted
+++ resolved
@@ -62,17 +62,10 @@
     if go.mode.static:
         extldflags.append("-static")
     if go.mode.link != LINKMODE_NORMAL:
-<<<<<<< HEAD
-        builder_args.add(["-buildmode", go.mode.link])
-        tool_args.add(["-linkmode", "external"])
-    if go.mode.link == LINKMODE_PLUGIN:
-        tool_args.add(["-pluginpath", archive.data.importpath])
-=======
         builder_args.add_all(["-buildmode", go.mode.link])
         tool_args.add_all(["-linkmode", "external"])
     if go.mode.link == LINKMODE_PLUGIN:
         tool_args.add_all(["-pluginpath", archive.data.importpath])
->>>>>>> 80b649d5
 
     # Build the set of transitive dependencies. Currently, we tolerate multiple
     # archives with the same importmap (though this will be an error in the
