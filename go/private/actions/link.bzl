# Copyright 2014 The Bazel Authors. All rights reserved.
#
# Licensed under the Apache License, Version 2.0 (the "License");
# you may not use this file except in compliance with the License.
# You may obtain a copy of the License at
#
#    http://www.apache.org/licenses/LICENSE-2.0
#
# Unless required by applicable law or agreed to in writing, software
# distributed under the License is distributed on an "AS IS" BASIS,
# WITHOUT WARRANTIES OR CONDITIONS OF ANY KIND, either express or implied.
# See the License for the specific language governing permissions and
# limitations under the License.

load(
    "//go/private:common.bzl",
    "as_set",
    "count_group_matches",
    "has_shared_lib_extension",
    "minor_version",
)
load(
    "//go/private:mode.bzl",
    "LINKMODE_NORMAL",
    "LINKMODE_PLUGIN",
    "extld_from_cc_toolchain",
    "extldflags_from_cc_toolchain",
)
load(
    "//go/private:rpath.bzl",
    "rpath",
)
load(
    "@bazel_skylib//lib:collections.bzl",
    "collections",
)

def _format_archive(d):
    return "{}={}={}".format(d.label, d.importmap, d.file.path)

def _transitive_archives_without_test_archives(archive, test_archives):
    # Build the set of transitive dependencies. Currently, we tolerate multiple
    # archives with the same importmap (though this will be an error in the
    # future), but there is a special case which is difficult to avoid:
    # If a go_test has internal and external archives, and the external test
    # transitively depends on the library under test, we need to exclude the
    # library under test and use the internal test archive instead.
    deps = depset(transitive = [d.transitive for d in archive.direct])
    result = {}

    # Unfortunately, Starlark doesn't support set()
    test_imports = {}
    for t in test_archives:
        test_imports[t.importmap] = True
    for d in deps.to_list():
        if d.importmap in test_imports:
            continue
        if d.importmap in result:
            print("Multiple copies of {} passed to the linker. Ignoring {} in favor of {}".format(d.importmap, d.file.path, result[d.importmap].file.path))
            continue
        result[d.importmap] = d
    return result.values()

def emit_link(
        go,
        archive = None,
        test_archives = [],
        executable = None,
        gc_linkopts = [],
        version_file = None,
        info_file = None):
    """See go/toolchains.rst#link for full documentation."""

    if archive == None:
        fail("archive is a required parameter")
    if executable == None:
        fail("executable is a required parameter")

    # Exclude -lstdc++ from link options. We don't want to link against it
    # unless we actually have some C++ code. _cgo_codegen will include it
    # in archives via CGO_LDFLAGS if it's needed.
    extldflags = [f for f in extldflags_from_cc_toolchain(go) if f not in ("-lstdc++", "-lc++")]

    if go.coverage_enabled:
        extldflags.append("--coverage")
    gc_linkopts = list(gc_linkopts)
    gc_linkopts.extend(go.mode.gc_linkopts)
    gc_linkopts, extldflags = _extract_extldflags(gc_linkopts, extldflags)
    builder_args = go.builder_args(go, "link")
    tool_args = go.tool_args(go)

    # Add in any mode specific behaviours
    extld = extld_from_cc_toolchain(go)
    tool_args.add_all(extld)
    if go.mode.race:
        tool_args.add("-race")
    if go.mode.msan:
        tool_args.add("-msan")
    if ((go.mode.static and not go.mode.pure) or
        (go.mode.race and extld) or
        go.mode.link != LINKMODE_NORMAL or
        go.mode.goos == "windows" and (go.mode.race or go.mode.msan)):
        # Force external linking for the following conditions:
        # * Mode is static but not pure: -static must be passed to the C
        #   linker if the binary contains cgo code. See #2168, #2216.
        # * Non-normal build mode: may not be strictly necessary, especially
        #   for modes like "pie".
        # * Race or msan build for Windows: Go linker has pairwise
        #   incompatibilities with mingw, and we get link errors in race mode.
        #   Using the C linker avoids that. Race and msan always require a
        #   a C toolchain. See #2614.
        # * Linux race builds: we get linker errors during build with Go's
        #   internal linker. For example, when using zig cc v0.10
        #   (clang-15.0.3):
        #
        #       runtime/cgo(.text): relocation target memset not defined
        tool_args.add("-linkmode", "external")
    if go.mode.pure:
        # Force internal linking in pure mode. We don't have a C toolchain,
        # so external linking is not possible.
        tool_args.add("-linkmode", "internal")
    if go.mode.static:
        extldflags.append("-static")
    if go.mode.link != LINKMODE_NORMAL:
        builder_args.add("-buildmode", go.mode.link)
    if go.mode.link == LINKMODE_PLUGIN:
        tool_args.add("-pluginpath", archive.data.importpath)

    arcs = _transitive_archives_without_test_archives(archive, test_archives)
    arcs.extend(test_archives)
    if (go.coverage_enabled and go.coverdata and
        not any([arc.importmap == go.coverdata.data.importmap for arc in arcs])):
        arcs.append(go.coverdata.data)
    builder_args.add_all(arcs, before_each = "-arc", map_each = _format_archive)
    builder_args.add("-package_list", go.package_list)

    # Build a list of rpaths for dynamic libraries we need to find.
    # rpaths are relative paths from the binary to directories where libraries
    # are stored. Binaries that require these will only work when installed in
    # the bazel execroot. Most binaries are only dynamically linked against
    # system libraries though.
    cgo_rpaths = sorted(collections.uniq([
        f
        for d in archive.cgo_deps.to_list()
        if has_shared_lib_extension(d.basename)
        for f in rpath.flags(go, d, executable = executable)
    ]))
    extldflags.extend(cgo_rpaths)

    # Process x_defs, and record whether stamping is used.
    stamp_x_defs_volatile = False
    stamp_x_defs_stable = False
    for k, v in archive.x_defs.items():
        builder_args.add("-X", "%s=%s" % (k, v))
        if go.stamp:
            stable_vars_count = (count_group_matches(v, "{STABLE_", "}") +
                                 v.count("{BUILD_EMBED_LABEL}") +
                                 v.count("{BUILD_USER}") +
                                 v.count("{BUILD_HOST}"))
            if stable_vars_count > 0:
                stamp_x_defs_stable = True
            if count_group_matches(v, "{", "}") != stable_vars_count:
                stamp_x_defs_volatile = True

    # Stamping support
    stamp_inputs = []
    if stamp_x_defs_stable:
        stamp_inputs.append(info_file)
    if stamp_x_defs_volatile:
        stamp_inputs.append(version_file)
    if stamp_inputs:
        builder_args.add_all(stamp_inputs, before_each = "-stamp")

    builder_args.add("-o", executable)
    builder_args.add("-main", archive.data.file)
    builder_args.add("-p", archive.data.importmap)
    tool_args.add_all(gc_linkopts)
    tool_args.add_all(go.toolchain.flags.link)
<<<<<<< HEAD
    if go.sdk.boringcrypto:
        builder_args.add("-boringcrypto")
    minor = minor_version(go.sdk.version)
    if minor != None and minor >= 20:
        # Turn off coverageredesign GOEXPERIMENT
        builder_args.add("-nocoverageredesign")
=======
    builder_args.add_all(go.sdk.experiments, before_each = "-experiment")
>>>>>>> c5798017

    # Do not remove, somehow this is needed when building for darwin/arm only.
    tool_args.add("-buildid=redacted")
    if go.mode.strip:
        tool_args.add("-w")
    tool_args.add_joined("-extldflags", extldflags, join_with = " ")

    conflict_err = _check_conflicts(arcs)
    if conflict_err:
        # Report package conflict errors in execution instead of analysis.
        # We could call fail() with this message, but Bazel prints a stack
        # that doesn't give useful information.
        builder_args.add("-conflict_err", conflict_err)

    inputs_direct = stamp_inputs + [go.sdk.package_list]
    if go.coverage_enabled and go.coverdata:
        inputs_direct.append(go.coverdata.data.file)
    inputs_transitive = [
        archive.libs,
        archive.cgo_deps,
        as_set(go.crosstool),
        as_set(go.sdk.tools),
        as_set(go.stdlib.libs),
    ]
    inputs = depset(direct = inputs_direct, transitive = inputs_transitive)

    go.actions.run(
        inputs = inputs,
        outputs = [executable],
        mnemonic = "GoLink",
        executable = go.toolchain._builder,
        arguments = [builder_args, "--", tool_args],
        env = go.env,
    )

def _extract_extldflags(gc_linkopts, extldflags):
    """Extracts -extldflags from gc_linkopts and combines them into a single list.

    Args:
      gc_linkopts: a list of flags passed in through the gc_linkopts attributes.
        ctx.expand_make_variables should have already been applied. -extldflags
        may appear multiple times in this list.
      extldflags: a list of flags to be passed to the external linker.

    Return:
      A tuple containing the filtered gc_linkopts with external flags removed,
      and a combined list of external flags. Each string in the returned
      extldflags list may contain multiple flags, separated by whitespace.
    """
    filtered_gc_linkopts = []
    is_extldflags = False
    for opt in gc_linkopts:
        if is_extldflags:
            is_extldflags = False
            extldflags.append(opt)
        elif opt == "-extldflags":
            is_extldflags = True
        else:
            filtered_gc_linkopts.append(opt)
    return filtered_gc_linkopts, extldflags

def _check_conflicts(arcs):
    importmap_to_label = {}
    for arc in arcs:
        if arc.importmap in importmap_to_label:
            return """package conflict error: {}: multiple copies of package passed to linker:
	{}
	{}
Set "importmap" to different paths or use 'bazel cquery' to ensure only one
package with this path is linked.""".format(
                arc.importmap,
                importmap_to_label[arc.importmap],
                arc.label,
            )
        importmap_to_label[arc.importmap] = arc.label
    for arc in arcs:
        for dep_importmap, dep_label in zip(arc._dep_importmaps, arc._dep_labels):
            if dep_importmap not in importmap_to_label:
                return "package conflict error: {}: package needed by {} was not passed to linker".format(
                    dep_importmap,
                    arc.label,
                )
            if importmap_to_label[dep_importmap] != dep_label:
                err = """package conflict error: {}: package imports {}
	  was compiled with: {}
	but was linked with: {}""".format(
                    arc.importmap,
                    dep_importmap,
                    dep_label,
                    importmap_to_label[dep_importmap],
                )
                if importmap_to_label[dep_importmap].name.endswith("_test"):
                    err += """
This sometimes happens when an external test (package ending with _test)
imports a package that imports the library being tested. This is not supported."""
                err += "\nSee https://github.com/bazelbuild/rules_go/issues/1877."
                return err
    return None<|MERGE_RESOLUTION|>--- conflicted
+++ resolved
@@ -176,16 +176,10 @@
     builder_args.add("-p", archive.data.importmap)
     tool_args.add_all(gc_linkopts)
     tool_args.add_all(go.toolchain.flags.link)
-<<<<<<< HEAD
-    if go.sdk.boringcrypto:
-        builder_args.add("-boringcrypto")
     minor = minor_version(go.sdk.version)
     if minor != None and minor >= 20:
         # Turn off coverageredesign GOEXPERIMENT
-        builder_args.add("-nocoverageredesign")
-=======
-    builder_args.add_all(go.sdk.experiments, before_each = "-experiment")
->>>>>>> c5798017
+        builder_args.add("-experiment", "nocoverageredesign")
 
     # Do not remove, somehow this is needed when building for darwin/arm only.
     tool_args.add("-buildid=redacted")
