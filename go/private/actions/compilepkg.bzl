# Copyright 2019 The Bazel Authors. All rights reserved.
#
# Licensed under the Apache License, Version 2.0 (the "License");
# you may not use this file except in compliance with the License.
# You may obtain a copy of the License at
#
#    http://www.apache.org/licenses/LICENSE-2.0
#
# Unless required by applicable law or agreed to in writing, software
# distributed under the License is distributed on an "AS IS" BASIS,
# WITHOUT WARRANTIES OR CONDITIONS OF ANY KIND, either express or implied.
# See the License for the specific language governing permissions and
# limitations under the License.

load(
    "//go/private:common.bzl",
    "minor_version",
)
load(
    "//go/private:mode.bzl",
    "link_mode_args",
)
load(
    "@bazel_skylib//lib:shell.bzl",
    "shell",
)

def _archive(v):
    importpaths = [v.data.importpath]
    importpaths.extend(v.data.importpath_aliases)
    return "{}={}={}".format(
        ":".join(importpaths),
        v.data.importmap,
        v.data.export_file.path if v.data.export_file else v.data.file.path,
    )

def _embedroot_arg(src):
    return src.root.path

def _embedlookupdir_arg(src):
    root_relative = src.dirname[len(src.root.path):]
    if root_relative.startswith("/"):
        root_relative = root_relative[len("/"):]
    return root_relative

def emit_compilepkg(
        go,
        sources = None,
        cover = None,
        embedsrcs = [],
        importpath = "",
        importmap = "",
        archives = [],
        cgo = False,
        cgo_inputs = depset(),
        cppopts = [],
        copts = [],
        cxxopts = [],
        objcopts = [],
        objcxxopts = [],
        clinkopts = [],
        out_lib = None,
        out_export = None,
        out_cgo_export_h = None,
        gc_goopts = [],
        testfilter = None):  # TODO: remove when test action compiles packages
    """Compiles a complete Go package."""
    if sources == None:
        fail("sources is a required parameter")
    if out_lib == None:
        fail("out_lib is a required parameter")

    inputs = (sources + embedsrcs + [go.package_list] +
              [archive.data.export_file for archive in archives] +
              go.sdk.tools + go.sdk.headers + go.stdlib.libs)
    outputs = [out_lib, out_export]
    env = go.env

    args = go.builder_args(go, "compilepkg")
    args.add_all(sources, before_each = "-src")
    args.add_all(embedsrcs, before_each = "-embedsrc", expand_directories = False)
    args.add_all(
        sources + [out_lib] + embedsrcs,
        map_each = _embedroot_arg,
        before_each = "-embedroot",
        uniquify = True,
        expand_directories = False,
    )
    args.add_all(
        sources + [out_lib],
        map_each = _embedlookupdir_arg,
        before_each = "-embedlookupdir",
        uniquify = True,
        expand_directories = False,
    )
    if cover and go.coverdata:
        inputs.append(go.coverdata.data.export_file)
        args.add("-arc", _archive(go.coverdata))
        if go.mode.race:
            args.add("-cover_mode", "atomic")
        else:
            args.add("-cover_mode", "set")
        args.add("-cover_format", go.cover_format)
        args.add_all(cover, before_each = "-cover")
    args.add_all(archives, before_each = "-arc", map_each = _archive)
    if importpath:
        args.add("-importpath", importpath)
    else:
        args.add("-importpath", go.label.name)
    if importmap:
        args.add("-p", importmap)
    args.add("-package_list", go.package_list)

    args.add("-o", out_lib)
    args.add("-x", out_export)
    if go.nogo:
        args.add("-nogo", go.nogo)
        inputs.append(go.nogo)
    if out_cgo_export_h:
        args.add("-cgoexport", out_cgo_export_h)
        outputs.append(out_cgo_export_h)
    if testfilter:
        args.add("-testfilter", testfilter)
<<<<<<< HEAD
    minor = minor_version(go.sdk.version)
    if minor != None and minor >= 20:
        # Turn off coverageredesign GOEXPERIMENT
        args.add("-nocoverageredesign")
=======
    if go.sdk.boringcrypto:
        args.add("-boringcrypto")
>>>>>>> 54be0fd5

    gc_flags = list(gc_goopts)
    gc_flags.extend(go.mode.gc_goopts)
    asm_flags = []
    if go.mode.race:
        gc_flags.append("-race")
    if go.mode.msan:
        gc_flags.append("-msan")
    if go.mode.debug:
        gc_flags.extend(["-N", "-l"])
    gc_flags.extend(go.toolchain.flags.compile)
    gc_flags.extend(link_mode_args(go.mode))
    asm_flags.extend(link_mode_args(go.mode))
    args.add("-gcflags", _quote_opts(gc_flags))
    args.add("-asmflags", _quote_opts(asm_flags))

    env = go.env
    if cgo:
        inputs.extend(cgo_inputs.to_list())  # OPT: don't expand depset
        inputs.extend(go.crosstool)
        env["CC"] = go.cgo_tools.c_compiler_path
        if cppopts:
            args.add("-cppflags", _quote_opts(cppopts))
        if copts:
            args.add("-cflags", _quote_opts(copts))
        if cxxopts:
            args.add("-cxxflags", _quote_opts(cxxopts))
        if objcopts:
            args.add("-objcflags", _quote_opts(objcopts))
        if objcxxopts:
            args.add("-objcxxflags", _quote_opts(objcxxopts))
        if clinkopts:
            args.add("-ldflags", _quote_opts(clinkopts))

    go.actions.run(
        inputs = inputs,
        outputs = outputs,
        mnemonic = "GoCompilePkg",
        executable = go.toolchain._builder,
        arguments = [args],
        env = go.env,
    )

def _quote_opts(opts):
    return " ".join([shell.quote(opt) if " " in opt else opt for opt in opts])<|MERGE_RESOLUTION|>--- conflicted
+++ resolved
@@ -121,15 +121,12 @@
         outputs.append(out_cgo_export_h)
     if testfilter:
         args.add("-testfilter", testfilter)
-<<<<<<< HEAD
+    if go.sdk.boringcrypto:
+        args.add("-boringcrypto")
     minor = minor_version(go.sdk.version)
     if minor != None and minor >= 20:
         # Turn off coverageredesign GOEXPERIMENT
         args.add("-nocoverageredesign")
-=======
-    if go.sdk.boringcrypto:
-        args.add("-boringcrypto")
->>>>>>> 54be0fd5
 
     gc_flags = list(gc_goopts)
     gc_flags.extend(go.mode.gc_goopts)
