# Copyright 2019 The Bazel Authors. All rights reserved.
#
# Licensed under the Apache License, Version 2.0 (the "License");
# you may not use this file except in compliance with the License.
# You may obtain a copy of the License at
#
#    http://www.apache.org/licenses/LICENSE-2.0
#
# Unless required by applicable law or agreed to in writing, software
# distributed under the License is distributed on an "AS IS" BASIS,
# WITHOUT WARRANTIES OR CONDITIONS OF ANY KIND, either express or implied.
# See the License for the specific language governing permissions and
# limitations under the License.

load(
    "//go/private:common.bzl",
    "minor_version",
)
load(
    "//go/private:mode.bzl",
    "link_mode_args",
)
load(
    "@bazel_skylib//lib:shell.bzl",
    "shell",
)

def _archive(v):
    importpaths = [v.data.importpath]
    importpaths.extend(v.data.importpath_aliases)
    return "{}={}={}".format(
        ":".join(importpaths),
        v.data.importmap,
        v.data.export_file.path if v.data.export_file else v.data.file.path,
    )

def _embedroot_arg(src):
    return src.root.path

def _embedlookupdir_arg(src):
    root_relative = src.dirname[len(src.root.path):]
    if root_relative.startswith("/"):
        root_relative = root_relative[len("/"):]
    return root_relative

def emit_compilepkg(
        go,
        sources = None,
        cover = None,
        embedsrcs = [],
        importpath = "",
        importmap = "",
        archives = [],
        cgo = False,
        cgo_inputs = depset(),
        cppopts = [],
        copts = [],
        cxxopts = [],
        objcopts = [],
        objcxxopts = [],
        clinkopts = [],
        out_lib = None,
        out_export = None,
        out_cgo_export_h = None,
        gc_goopts = [],
        testfilter = None):  # TODO: remove when test action compiles packages
    """Compiles a complete Go package."""
    if sources == None:
        fail("sources is a required parameter")
    if out_lib == None:
        fail("out_lib is a required parameter")

    inputs = (sources + embedsrcs + [go.package_list] +
              [archive.data.export_file for archive in archives] +
              go.sdk.tools + go.sdk.headers + go.stdlib.libs)
    outputs = [out_lib, out_export]
    env = go.env

    args = go.builder_args(go, "compilepkg")
    args.add_all(sources, before_each = "-src")
    args.add_all(embedsrcs, before_each = "-embedsrc", expand_directories = False)
    args.add_all(
        sources + [out_lib] + embedsrcs,
        map_each = _embedroot_arg,
        before_each = "-embedroot",
        uniquify = True,
        expand_directories = False,
    )
    args.add_all(
        sources + [out_lib],
        map_each = _embedlookupdir_arg,
        before_each = "-embedlookupdir",
        uniquify = True,
        expand_directories = False,
    )
    if cover and go.coverdata:
        inputs.append(go.coverdata.data.export_file)
        args.add("-arc", _archive(go.coverdata))
        if go.mode.race:
            args.add("-cover_mode", "atomic")
        else:
            args.add("-cover_mode", "set")
        args.add("-cover_format", go.cover_format)
        args.add_all(cover, before_each = "-cover")
    args.add_all(archives, before_each = "-arc", map_each = _archive)
    if importpath:
        args.add("-importpath", importpath)
    else:
        args.add("-importpath", go.label.name)
    if importmap:
        args.add("-p", importmap)
    args.add("-package_list", go.package_list)

    args.add("-o", out_lib)
    args.add("-x", out_export)
    if go.nogo:
        args.add("-nogo", go.nogo)
        inputs.append(go.nogo)
    if out_cgo_export_h:
        args.add("-cgoexport", out_cgo_export_h)
        outputs.append(out_cgo_export_h)
    if testfilter:
        args.add("-testfilter", testfilter)
<<<<<<< HEAD
    if go.sdk.boringcrypto:
        args.add("-boringcrypto")
    minor = minor_version(go.sdk.version)
    if minor != None and minor >= 20:
        # Turn off coverageredesign GOEXPERIMENT
        args.add("-nocoverageredesign")
=======
    args.add_all(go.sdk.experiments, before_each = "-experiment")
>>>>>>> c5798017

    gc_flags = list(gc_goopts)
    gc_flags.extend(go.mode.gc_goopts)
    asm_flags = []
    if go.mode.race:
        gc_flags.append("-race")
    if go.mode.msan:
        gc_flags.append("-msan")
    if go.mode.debug:
        gc_flags.extend(["-N", "-l"])
    gc_flags.extend(go.toolchain.flags.compile)
    gc_flags.extend(link_mode_args(go.mode))
    asm_flags.extend(link_mode_args(go.mode))
    args.add("-gcflags", _quote_opts(gc_flags))
    args.add("-asmflags", _quote_opts(asm_flags))

    env = go.env
    if cgo:
        inputs.extend(cgo_inputs.to_list())  # OPT: don't expand depset
        inputs.extend(go.crosstool)
        env["CC"] = go.cgo_tools.c_compiler_path
        if cppopts:
            args.add("-cppflags", _quote_opts(cppopts))
        if copts:
            args.add("-cflags", _quote_opts(copts))
        if cxxopts:
            args.add("-cxxflags", _quote_opts(cxxopts))
        if objcopts:
            args.add("-objcflags", _quote_opts(objcopts))
        if objcxxopts:
            args.add("-objcxxflags", _quote_opts(objcxxopts))
        if clinkopts:
            args.add("-ldflags", _quote_opts(clinkopts))

    go.actions.run(
        inputs = inputs,
        outputs = outputs,
        mnemonic = "GoCompilePkg",
        executable = go.toolchain._builder,
        arguments = [args],
        env = go.env,
    )

def _quote_opts(opts):
    return " ".join([shell.quote(opt) if " " in opt else opt for opt in opts])<|MERGE_RESOLUTION|>--- conflicted
+++ resolved
@@ -121,16 +121,11 @@
         outputs.append(out_cgo_export_h)
     if testfilter:
         args.add("-testfilter", testfilter)
-<<<<<<< HEAD
-    if go.sdk.boringcrypto:
-        args.add("-boringcrypto")
     minor = minor_version(go.sdk.version)
     if minor != None and minor >= 20:
         # Turn off coverageredesign GOEXPERIMENT
-        args.add("-nocoverageredesign")
-=======
+        args.add("-experiment", "nocoverageredesign")
     args.add_all(go.sdk.experiments, before_each = "-experiment")
->>>>>>> c5798017
 
     gc_flags = list(gc_goopts)
     gc_flags.extend(go.mode.gc_goopts)
