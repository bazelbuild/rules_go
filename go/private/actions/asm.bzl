# Copyright 2014 The Bazel Authors. All rights reserved.
#
# Licensed under the Apache License, Version 2.0 (the "License");
# you may not use this file except in compliance with the License.
# You may obtain a copy of the License at
#
#    http://www.apache.org/licenses/LICENSE-2.0
#
# Unless required by applicable law or agreed to in writing, software
# distributed under the License is distributed on an "AS IS" BASIS,
# WITHOUT WARRANTIES OR CONDITIONS OF ANY KIND, either express or implied.
# See the License for the specific language governing permissions and
# limitations under the License.

<<<<<<< HEAD
load(
    "@io_bazel_rules_go//go/private:common.bzl",
    "to_set",
=======
load("@io_bazel_rules_go//go/private:common.bzl",
>>>>>>> 1baa6e5a
    "sets",
)

def emit_asm(go,
    source = None,
    hdrs = []):
  """See go/toolchains.rst#asm for full documentation."""

  if source == None: fail("source is a required parameter")

  out_obj = go.declare_file(go, path=source.basename[:-2], ext=".o")
  includes = sets.union(
      [go.stdlib.root_file.dirname + "/pkg/include"],
      [f.dirname for f in hdrs])
  inputs = hdrs + go.stdlib.files + [source]

  asm_args = go.args(go)
  asm_args.add(["-o", out_obj, "-trimpath", "."])
  asm_args.add(includes, before_each="-I")
  asm_args.add(source.path)
  go.actions.run(
      inputs = inputs,
      outputs = [out_obj],
      mnemonic = "GoAsmCompile",
      executable = go.toolchain.tools.asm,
      arguments = [asm_args],
  )
  return out_obj<|MERGE_RESOLUTION|>--- conflicted
+++ resolved
@@ -12,13 +12,7 @@
 # See the License for the specific language governing permissions and
 # limitations under the License.
 
-<<<<<<< HEAD
-load(
-    "@io_bazel_rules_go//go/private:common.bzl",
-    "to_set",
-=======
 load("@io_bazel_rules_go//go/private:common.bzl",
->>>>>>> 1baa6e5a
     "sets",
 )
 
