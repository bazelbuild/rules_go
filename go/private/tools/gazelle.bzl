# Copyright 2016 The Bazel Go Rules Authors. All rights reserved.
#
# Licensed under the Apache License, Version 2.0 (the "License");
# you may not use this file except in compliance with the License.
# You may obtain a copy of the License at
#
#    http://www.apache.org/licenses/LICENSE-2.0
#
# Unless required by applicable law or agreed to in writing, software
# distributed under the License is distributed on an "AS IS" BASIS,
# WITHOUT WARRANTIES OR CONDITIONS OF ANY KIND, either express or implied.
# See the License for the specific language governing permissions and
# limitations under the License.

load(
    "@io_bazel_rules_go//go/private:context.bzl",
    "go_context",
)

_script_content = """
BASE=$(pwd)
WORKSPACE=$(dirname $(readlink WORKSPACE))
cd "$WORKSPACE"
$BASE/{gazelle} {args} $@
"""

def _gazelle_script_impl(ctx):
  # TODO(jayconrod): add a fix to Gazelle to replace invocations of this rule
  # with the new one in @bazel_gazelle. Once in place, fail here.
  go = go_context(ctx)
  prefix = ctx.attr.prefix if ctx.attr.prefix else ctx.attr._go_prefix.go_prefix
  args = [ctx.attr.command]
  args += [
      "-repo_root", "$WORKSPACE",
      "-go_prefix", prefix,
      "-external", ctx.attr.external,
      "-mode", ctx.attr.mode,
  ]
  if ctx.attr.build_tags:
    args += ["-build_tags", ",".join(ctx.attr.build_tags)]
  args += ctx.attr.args
  script_content = _script_content.format(gazelle=ctx.file._gazelle.short_path, args=" ".join(args))
  script_file = go.declare_file(go, ext=".bash")
  ctx.actions.write(output=script_file, is_executable=True, content=script_content)
  return struct(
    files = depset([script_file]),
    runfiles = ctx.runfiles([ctx.file._gazelle])
  )

def _go_prefix_default(prefix):
  return (None
          if prefix
          else Label("//:go_prefix", relative_to_caller_repository = True))

_gazelle_script = rule(
    _gazelle_script_impl,
    attrs = {
        "command": attr.string(
            values = [
                "update",
                "fix",
            ],
            default = "update",
        ),
        "mode": attr.string(
            values = [
                "print",
                "fix",
                "diff",
            ],
            default = "fix",
        ),
        "external": attr.string(
            values = [
                "external",
                "vendored",
            ],
            default = "external",
        ),
        "build_tags": attr.string_list(),
        "args": attr.string_list(),
        "prefix": attr.string(),
        "_gazelle": attr.label(
            default = Label("@bazel_gazelle//cmd/gazelle"),
            allow_files = True,
            single_file = True,
            executable = True,
            cfg = "host",
        ),
        "_go_prefix": attr.label(default = _go_prefix_default),
<<<<<<< HEAD
    },
=======
        "_go_context_data": attr.label(default=Label("@io_bazel_rules_go//:go_context_data")),
    },
    toolchains = ["@io_bazel_rules_go//go:toolchain"],
>>>>>>> 1baa6e5a
)

def gazelle(name, **kwargs):
  """See go/extras.rst#gazelle for full documentation."""
  script_name = name+"_script"
  _gazelle_script(
      name = script_name,
      tags = ["manual"],
      **kwargs
  )
  native.sh_binary(
      name = name,
      srcs = [script_name],
      data = ["//:WORKSPACE"],
      tags = ["manual"],
  )<|MERGE_RESOLUTION|>--- conflicted
+++ resolved
@@ -12,8 +12,7 @@
 # See the License for the specific language governing permissions and
 # limitations under the License.
 
-load(
-    "@io_bazel_rules_go//go/private:context.bzl",
+load("@io_bazel_rules_go//go/private:context.bzl",
     "go_context",
 )
 
@@ -55,28 +54,9 @@
 _gazelle_script = rule(
     _gazelle_script_impl,
     attrs = {
-        "command": attr.string(
-            values = [
-                "update",
-                "fix",
-            ],
-            default = "update",
-        ),
-        "mode": attr.string(
-            values = [
-                "print",
-                "fix",
-                "diff",
-            ],
-            default = "fix",
-        ),
-        "external": attr.string(
-            values = [
-                "external",
-                "vendored",
-            ],
-            default = "external",
-        ),
+        "command": attr.string(values=["update", "fix"], default="update"),
+        "mode": attr.string(values=["print", "fix", "diff"], default="fix"),
+        "external": attr.string(values=["external", "vendored"], default="external"),
         "build_tags": attr.string_list(),
         "args": attr.string_list(),
         "prefix": attr.string(),
@@ -85,16 +65,12 @@
             allow_files = True,
             single_file = True,
             executable = True,
-            cfg = "host",
+            cfg = "host"
         ),
         "_go_prefix": attr.label(default = _go_prefix_default),
-<<<<<<< HEAD
-    },
-=======
         "_go_context_data": attr.label(default=Label("@io_bazel_rules_go//:go_context_data")),
     },
     toolchains = ["@io_bazel_rules_go//go:toolchain"],
->>>>>>> 1baa6e5a
 )
 
 def gazelle(name, **kwargs):
