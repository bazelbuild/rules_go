# Copyright 2016 The Bazel Go Rules Authors. All rights reserved.
#
# Licensed under the Apache License, Version 2.0 (the "License");
# you may not use this file except in compliance with the License.
# You may obtain a copy of the License at
#
#    http://www.apache.org/licenses/LICENSE-2.0
#
# Unless required by applicable law or agreed to in writing, software
# distributed under the License is distributed on an "AS IS" BASIS,
# WITHOUT WARRANTIES OR CONDITIONS OF ANY KIND, either express or implied.
# See the License for the specific language governing permissions and
# limitations under the License.

load(
    "@io_bazel_rules_go//go/private:context.bzl",
    "go_context",
)
load(
    "@io_bazel_rules_go//go/private:rules/rule.bzl",
    "go_rule",
)

_script_content = """
BASE=$(pwd)
WORKSPACE=$(dirname $(readlink WORKSPACE))
cd "$WORKSPACE"
$BASE/{gazelle} {args} $@
"""

def _gazelle_script_impl(ctx):
    print("DEPRECATED: %s: load gazelle rule from @bazel_gazelle//:def.bzl instead of @io_bazel_rules_go//go:def.bzl" % ctx.label)
    # TODO(jayconrod): add a fix to Gazelle to replace invocations of this rule
    # with the new one in @bazel_gazelle. Once in place, fail here.
    go = go_context(ctx)
    args = [ctx.attr.command]
    args += [
        "-repo_root",
        "$WORKSPACE",
        "-go_prefix",
        ctx.attr.external,
        "-mode",
        ctx.attr.mode,
    ]
    if ctx.attr.prefix:
        args += ["-go_prefix", ctx.attr.prefix]
    if ctx.attr.build_tags:
        args += ["-build_tags", ",".join(ctx.attr.build_tags)]
    args += ctx.attr.args
    script_content = _script_content.format(gazelle = ctx.executable._gazelle.short_path, args = " ".join(args))
    script_file = go.declare_file(go, ext = ".bash")
    ctx.actions.write(output = script_file, is_executable = True, content = script_content)
    return struct(
        files = depset([script_file]),
        runfiles = ctx.runfiles([ctx.executable._gazelle]),
    )

_gazelle_script = go_rule(
    _gazelle_script_impl,
    attrs = {
        "command": attr.string(
            values = [
                "update",
                "fix",
            ],
            default = "update",
        ),
        "mode": attr.string(
            values = [
                "print",
                "fix",
                "diff",
            ],
            default = "fix",
        ),
        "external": attr.string(
            values = [
                "external",
                "vendored",
            ],
            default = "external",
        ),
        "build_tags": attr.string_list(),
        "args": attr.string_list(),
        "prefix": attr.string(),
        "_gazelle": attr.label(
<<<<<<< HEAD
            default = Label("@bazel_gazelle//cmd/gazelle"),
=======
            default = "@bazel_gazelle//cmd/gazelle",
            allow_files = True,
            single_file = True,
>>>>>>> 1d380b3d
            executable = True,
            cfg = "host",
        ),
    },
)

def gazelle(name, **kwargs):
    """See go/extras.rst#gazelle for full documentation."""
    script_name = name + "_script"
    _gazelle_script(
        name = script_name,
        tags = ["manual"],
        **kwargs
    )
    native.sh_binary(
        name = name,
        srcs = [script_name],
        data = ["//:WORKSPACE"],
        tags = ["manual"],
    )<|MERGE_RESOLUTION|>--- conflicted
+++ resolved
@@ -30,6 +30,7 @@
 
 def _gazelle_script_impl(ctx):
     print("DEPRECATED: %s: load gazelle rule from @bazel_gazelle//:def.bzl instead of @io_bazel_rules_go//go:def.bzl" % ctx.label)
+
     # TODO(jayconrod): add a fix to Gazelle to replace invocations of this rule
     # with the new one in @bazel_gazelle. Once in place, fail here.
     go = go_context(ctx)
@@ -84,13 +85,7 @@
         "args": attr.string_list(),
         "prefix": attr.string(),
         "_gazelle": attr.label(
-<<<<<<< HEAD
-            default = Label("@bazel_gazelle//cmd/gazelle"),
-=======
             default = "@bazel_gazelle//cmd/gazelle",
-            allow_files = True,
-            single_file = True,
->>>>>>> 1d380b3d
             executable = True,
             cfg = "host",
         ),
