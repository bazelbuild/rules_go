# Copyright 2014 The Bazel Authors. All rights reserved.
#
# Licensed under the Apache License, Version 2.0 (the "License");
# you may not use this file except in compliance with the License.
# You may obtain a copy of the License at
#
#    http://www.apache.org/licenses/LICENSE-2.0
#
# Unless required by applicable law or agreed to in writing, software
# distributed under the License is distributed on an "AS IS" BASIS,
# WITHOUT WARRANTIES OR CONDITIONS OF ANY KIND, either express or implied.
# See the License for the specific language governing permissions and
# limitations under the License.

load(
    "@io_bazel_rules_go//go/private:context.bzl",
    "go_context",
)
load(
    "@io_bazel_rules_go//go/private:providers.bzl",
    "GoPath",
)
load(
    "@io_bazel_rules_go//go/private:rules/rule.bzl",
    "go_rule",
)

def _go_vet_generate_impl(ctx):
    print("""
EXPERIMENTAL: the go_vet_test rule is still very experimental
Please do not rely on it for production use, but feel free to use it and file issues
""")
    go = go_context(ctx)
    script_file = go.declare_file(go, ext = ".bash")
    gopath = []
    runfiles = ctx.runfiles(
        files = ctx.files.data + go.stdlib.libs + go.sdk.tools + [go.go],
        collect_data = True,
    )
<<<<<<< HEAD
=======
    root_file = go.stdlib.root_file.short_path
    goroot, _, _ = root_file.rpartition("/")
>>>>>>> 36804940
    gopath = []
    packages = []
    for data in ctx.attr.data:
        entry = data[GoPath]
        gopath += [entry.gopath]
        packages += [entry.gopath + "/" + package.dir for package in entry.packages]
    ctx.actions.write(output = script_file, is_executable = True, content = """
export GOPATH="{gopath}"
export GOROOT="$(pwd)/{goroot}"
{go} tool vet {packages}
""".format(
        go = go.go.short_path,
        goroot = goroot,
        gopath = ":".join(["$(pwd)/{}".format(entry) for entry in gopath]),
        packages = " ".join(packages),
    ))
    return [DefaultInfo(
        files = depset([script_file]),
        runfiles = runfiles,
    )]

_go_vet_generate = go_rule(
    _go_vet_generate_impl,
    attrs = {
        "data": attr.label_list(
            providers = [GoPath],
            cfg = "data",
        ),
    },
)

def go_vet_test(name, data, **kwargs):
    script_name = "generate_" + name
    _go_vet_generate(
        name = script_name,
        data = data,
        tags = ["manual"],
    )
    native.sh_test(
        name = name,
        srcs = [script_name],
        data = data,
        **kwargs
    )<|MERGE_RESOLUTION|>--- conflicted
+++ resolved
@@ -37,11 +37,8 @@
         files = ctx.files.data + go.stdlib.libs + go.sdk.tools + [go.go],
         collect_data = True,
     )
-<<<<<<< HEAD
-=======
     root_file = go.stdlib.root_file.short_path
     goroot, _, _ = root_file.rpartition("/")
->>>>>>> 36804940
     gopath = []
     packages = []
     for data in ctx.attr.data:
