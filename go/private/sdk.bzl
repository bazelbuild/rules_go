# Copyright 2014 The Bazel Authors. All rights reserved.
#
# Licensed under the Apache License, Version 2.0 (the "License");
# you may not use this file except in compliance with the License.
# You may obtain a copy of the License at
#
#    http://www.apache.org/licenses/LICENSE-2.0
#
# Unless required by applicable law or agreed to in writing, software
# distributed under the License is distributed on an "AS IS" BASIS,
# WITHOUT WARRANTIES OR CONDITIONS OF ANY KIND, either express or implied.
# See the License for the specific language governing permissions and
# limitations under the License.

load(
    "//go/private:common.bzl",
    "executable_path",
)
load(
    "//go/private:nogo.bzl",
    "go_register_nogo",
)
load(
    "//go/private:platforms.bzl",
    "generate_toolchain_names",
)

MIN_SUPPORTED_VERSION = (1, 14, 0)
MIN_BORINGCRYPTO_VERSION = (1, 19, 0)

def _go_host_sdk_impl(ctx):
    goroot = _detect_host_sdk(ctx)
    platform = _detect_sdk_platform(ctx, goroot)
    version = _detect_sdk_version(ctx, goroot)
    _sdk_build_file(ctx, platform, version, ctx.attr.boringcrypto)
    _local_sdk(ctx, goroot)

_go_host_sdk = repository_rule(
    implementation = _go_host_sdk_impl,
    environ = ["GOROOT"],
    attrs = {
        "boringcrypto": attr.bool(),
        "version": attr.string(),
    },
)

def go_host_sdk(name, register_toolchains = True, **kwargs):
    _go_host_sdk(name = name, **kwargs)
    _go_toolchains(
        name = name + "_toolchains",
        sdk_repo = name,
        sdk_type = "host",
        sdk_version = kwargs.get("version"),
        goos = kwargs.get("goos"),
        goarch = kwargs.get("goarch"),
    )
    if register_toolchains:
        _register_toolchains(name)

def _go_download_sdk_impl(ctx):
    if not ctx.attr.goos and not ctx.attr.goarch:
        goos, goarch = _detect_host_platform(ctx)
    else:
        if not ctx.attr.goos:
            fail("goarch set but goos not set")
        if not ctx.attr.goarch:
            fail("goos set but goarch not set")
        goos, goarch = ctx.attr.goos, ctx.attr.goarch
    platform = goos + "_" + goarch

    version = ctx.attr.version
    sdks = ctx.attr.sdks

    if not sdks:
        # If sdks was unspecified, download a full list of files.
        # If version was unspecified, pick the latest version.
        # Even if version was specified, we need to download the file list
        # to find the SHA-256 sum. If we don't have it, Bazel won't cache
        # the downloaded archive.
        if not version:
            ctx.report_progress("Finding latest Go version")
        else:
            ctx.report_progress("Finding Go SHA-256 sums")
        ctx.download(
            url = [
                "https://go.dev/dl/?mode=json&include=all",
                "https://golang.google.cn/dl/?mode=json&include=all",
            ],
            output = "versions.json",
        )

        data = ctx.read("versions.json")
        sdks_by_version = _parse_versions_json(data)

        if not version:
            highest_version = None
            for v in sdks_by_version.keys():
                pv = _parse_version(v)
                if not pv or _version_is_prerelease(pv):
                    # skip parse errors and pre-release versions
                    continue
                if not highest_version or _version_less(highest_version, pv):
                    highest_version = pv
            if not highest_version:
                fail("did not find any Go versions in https://go.dev/dl/?mode=json")
            version = _version_string(highest_version)
        if version not in sdks_by_version:
            fail("did not find version {} in https://go.dev/dl/?mode=json".format(version))
        sdks = sdks_by_version[version]

    if platform not in sdks:
        fail("unsupported platform {}".format(platform))
    filename, sha256 = sdks[platform]
    _remote_sdk(ctx, [url.format(filename) for url in ctx.attr.urls], ctx.attr.strip_prefix, sha256)

    detected_version = _detect_sdk_version(ctx, ".")
    _sdk_build_file(ctx, platform, detected_version, ctx.attr.boringcrypto)

    if not ctx.attr.sdks and not ctx.attr.version:
        # Returning this makes Bazel print a message that 'version' must be
        # specified for a reproducible build.
        return {
            "name": ctx.attr.name,
            "goos": ctx.attr.goos,
            "goarch": ctx.attr.goarch,
            "sdks": ctx.attr.sdks,
            "urls": ctx.attr.urls,
            "version": version,
            "strip_prefix": ctx.attr.strip_prefix,
        }
    return None

_go_download_sdk = repository_rule(
    implementation = _go_download_sdk_impl,
    attrs = {
        "goos": attr.string(),
        "goarch": attr.string(),
        "sdks": attr.string_list_dict(),
        "boringcrypto": attr.bool(),
        "urls": attr.string_list(default = ["https://dl.google.com/go/{}"]),
        "version": attr.string(),
        "strip_prefix": attr.string(default = "go"),
    },
)

def _define_version_constants(version):
    pv = _parse_version(version)
    if pv == None or len(pv) < 3:
        fail("error parsing sdk version: " + version)
    major, minor, patch = pv[0], pv[1], pv[2]
    prerelease = pv[3] if len(pv) > 3 else ""
    return """
MAJOR_VERSION = "{major}"
MINOR_VERSION = "{minor}"
PATCH_VERSION = "{patch}"
PRERELEASE_SUFFIX = "{prerelease}"
""".format(
        major = major,
        minor = minor,
        patch = patch,
        prerelease = prerelease,
    )

def _go_toolchains_impl(ctx):
    if not ctx.attr.goos and not ctx.attr.goarch:
        goos, goarch = _detect_host_platform(ctx)
    else:
        if not ctx.attr.goos:
            fail("goarch set but goos not set")
        if not ctx.attr.goarch:
            fail("goos set but goarch not set")
        goos, goarch = ctx.attr.goos, ctx.attr.goarch

    sdk_repo = ctx.attr.sdk_repo
    sdk_type = ctx.attr.sdk_type

    # If a sdk_version attribute is provided, use that version. This avoids
    # eagerly fetching the SDK repository. But if it's not provided, we have
    # no choice and must load version constants from the version.bzl file that
    # _sdk_build_file creates. This will trigger an eager fetch.
    version = ctx.attr.sdk_version
    if version:
        version_constants = _define_version_constants(version)
    else:
        version_constants = 'load("@{}//:version.bzl", "MAJOR_VERSION", "MINOR_VERSION", "PATCH_VERSION", "PRERELEASE_SUFFIX")'.format(sdk_repo)

    ctx.template(
        "BUILD.bazel",
        Label("//go/private:BUILD.toolchains.bazel"),
        executable = False,
        substitutions = {
            "{goos}": goos,
            "{goarch}": goarch,
            "{sdk_repo}": sdk_repo,
            "{sdk_type}": sdk_type,
            "{rules_go_repo_name}": "io_bazel_rules_go",
            "{version_constants}": version_constants,
        },
    )

_go_toolchains = repository_rule(
    implementation = _go_toolchains_impl,
    attrs = {
        "sdk_repo": attr.string(mandatory = True),
        "sdk_type": attr.string(mandatory = True),
        "sdk_version": attr.string(),
        "goos": attr.string(),
        "goarch": attr.string(),
    },
)

def go_download_sdk(name, register_toolchains = True, **kwargs):
    _go_download_sdk(name = name, **kwargs)
    _go_toolchains(
        name = name + "_toolchains",
        sdk_repo = name,
        sdk_type = "remote",
        sdk_version = kwargs.get("version"),
        goos = kwargs.get("goos"),
        goarch = kwargs.get("goarch"),
    )
    if register_toolchains:
        _register_toolchains(name)

def _go_local_sdk_impl(ctx):
    goroot = ctx.attr.path
    platform = _detect_sdk_platform(ctx, goroot)
    version = _detect_sdk_version(ctx, goroot)
    _sdk_build_file(ctx, platform, version, ctx.attr.boringcrypto)
    _local_sdk(ctx, goroot)

_go_local_sdk = repository_rule(
    implementation = _go_local_sdk_impl,
    attrs = {
        "path": attr.string(),
        "version": attr.string(),
        "boringcrypto": attr.bool(),
    },
)

def go_local_sdk(name, register_toolchains = True, **kwargs):
    _go_local_sdk(name = name, **kwargs)
    _go_toolchains(
        name = name + "_toolchains",
        sdk_repo = name,
        sdk_type = "remote",
        sdk_version = kwargs.get("version"),
        goos = kwargs.get("goos"),
        goarch = kwargs.get("goarch"),
    )
    if register_toolchains:
        _register_toolchains(name)

def _go_wrap_sdk_impl(ctx):
    if not ctx.attr.root_file and not ctx.attr.root_files:
        fail("either root_file or root_files must be provided")
    if ctx.attr.root_file and ctx.attr.root_files:
        fail("root_file and root_files cannot be both provided")
    if ctx.attr.root_file:
        root_file = ctx.attr.root_file
    else:
        goos, goarch = _detect_host_platform(ctx)
        platform = goos + "_" + goarch
        if platform not in ctx.attr.root_files:
            fail("unsupported platform {}".format(platform))
        root_file = Label(ctx.attr.root_files[platform])
    goroot = str(ctx.path(root_file).dirname)
    platform = _detect_sdk_platform(ctx, goroot)
    version = _detect_sdk_version(ctx, goroot)
    _sdk_build_file(ctx, platform, version, ctx.attr.boringcrypto)
    _local_sdk(ctx, goroot)

_go_wrap_sdk = repository_rule(
    implementation = _go_wrap_sdk_impl,
    attrs = {
        "root_file": attr.label(
            mandatory = False,
            doc = "A file in the SDK root direcotry. Used to determine GOROOT.",
        ),
        "root_files": attr.string_dict(
            mandatory = False,
            doc = "A set of mappings from the host platform to a file in the SDK's root directory",
        ),
        "version": attr.string(),
        "boringcrypto": attr.bool(),
    },
)

def go_wrap_sdk(name, register_toolchains = True, **kwargs):
    _go_wrap_sdk(name = name, **kwargs)
    _go_toolchains(
        name = name + "_toolchains",
        sdk_repo = name,
        sdk_type = "remote",
        sdk_version = kwargs.get("version"),
        goos = kwargs.get("goos"),
        goarch = kwargs.get("goarch"),
    )
    if register_toolchains:
        _register_toolchains(name)

def _register_toolchains(repo):
    labels = [
        "@{}_toolchains//:{}".format(repo, name)
        for name in generate_toolchain_names()
    ]
    native.register_toolchains(*labels)

def _remote_sdk(ctx, urls, strip_prefix, sha256):
    if len(urls) == 0:
        fail("no urls specified")
    ctx.report_progress("Downloading and extracting Go toolchain")
    if urls[0].endswith(".tar.gz"):
        # BUG(#2771): Use a system tool to extract the archive instead of
        # Bazel's implementation. With some configurations (macOS + Docker +
        # some particular file system binding), Bazel's implementation rejects
        # files with invalid unicode names. Go has at least one test case with a
        # file like this, but we haven't been able to reproduce the failure, so
        # instead, we use this workaround.
        if strip_prefix != "go":
            fail("strip_prefix not supported")
        ctx.download(
            url = urls,
            sha256 = sha256,
            output = "go_sdk.tar.gz",
        )
        res = ctx.execute(["tar", "-xf", "go_sdk.tar.gz", "--strip-components=1"])
        if res.return_code:
            fail("error extracting Go SDK:\n" + res.stdout + res.stderr)
        ctx.delete("go_sdk.tar.gz")
    else:
        ctx.download_and_extract(
            url = urls,
            stripPrefix = strip_prefix,
            sha256 = sha256,
        )

def _local_sdk(ctx, path):
    for entry in ["src", "pkg", "bin", "lib", "misc"]:
        ctx.symlink(path + "/" + entry, entry)

def _sdk_build_file(ctx, platform, version, boringcrypto):
    ctx.file("ROOT")
    goos, _, goarch = platform.partition("_")

    ctx.template(
        "BUILD.bazel",
        Label("//go/private:BUILD.sdk.bazel"),
        executable = False,
        substitutions = {
            "{goos}": goos,
            "{goarch}": goarch,
            "{exe}": ".exe" if goos == "windows" else "",
            "{rules_go_repo_name}": "io_bazel_rules_go",
<<<<<<< HEAD
            "{version}": version,
=======
            "{boringcrypto}": str(boringcrypto),
>>>>>>> 54be0fd5
        },
    )

    ctx.file(
        "version.bzl",
        executable = False,
        content = _define_version_constants(version),
    )

def _detect_host_platform(ctx):
    goos = ctx.os.name
    if goos == "mac os x":
        goos = "darwin"
    elif goos.startswith("windows"):
        goos = "windows"

    goarch = ctx.os.arch
    if goarch == "aarch64":
        goarch = "arm64"
    elif goarch == "x86_64":
        goarch = "amd64"

    return goos, goarch

def _detect_host_sdk(ctx):
    root = "@invalid@"
    if "GOROOT" in ctx.os.environ:
        return ctx.os.environ["GOROOT"]
    res = ctx.execute([executable_path(ctx, "go"), "env", "GOROOT"])
    if res.return_code:
        fail("Could not detect host go version")
    root = res.stdout.strip()
    if not root:
        fail("host go version failed to report it's GOROOT")
    return root

def _detect_sdk_platform(ctx, goroot):
    path = goroot + "/pkg/tool"
    res = ctx.execute(["ls", path])
    if res.return_code != 0:
        fail("Could not detect SDK platform: unable to list %s: %s" % (path, res.stderr))

    platforms = []
    for f in res.stdout.strip().split("\n"):
        if f.find("_") >= 0:
            platforms.append(f)

    if len(platforms) == 0:
        fail("Could not detect SDK platform: found no platforms in %s" % path)
    if len(platforms) > 1:
        fail("Could not detect SDK platform: found multiple platforms %s in %s" % (platforms, path))
    return platforms[0]

def _detect_sdk_version(ctx, goroot):
    version_file_path = goroot + "/VERSION"
    if ctx.path(version_file_path).exists:
        # VERSION file has version prefixed by go, eg. go1.18.3
        version = ctx.read(version_file_path)[2:]
        if ctx.attr.version and ctx.attr.version != version:
            fail("SDK is version %s, but version %s was expected" % (version, ctx.attr.version))
        return version

    # The top-level VERSION file does not exist in all Go SDK distributions, e.g. those shipped by Debian or Fedora.
    # Falling back to running "go version"
    go_binary_path = goroot + "/bin/go"
    result = ctx.execute([go_binary_path, "version"])
    if result.return_code != 0:
        fail("Could not detect SDK version: '%s version' exited with exit code %d" % (go_binary_path, result.return_code))

    # go version output is of the form "go version go1.18.3 linux/amd64" or "go
    # version devel go1.19-fd1b5904ae Tue Mar 22 21:38:10 2022 +0000
    # linux/amd64". See the following links for how this output is generated:
    # - https://github.com/golang/go/blob/2bdb5c57f1efcbddab536028d053798e35de6226/src/cmd/go/internal/version/version.go#L75
    # - https://github.com/golang/go/blob/2bdb5c57f1efcbddab536028d053798e35de6226/src/cmd/dist/build.go#L333
    #
    # Read the third word, or the fourth word if the third word is "devel", to
    # find the version number.
    output_parts = result.stdout.split(" ")
    if len(output_parts) > 2 and output_parts[2].startswith("go"):
        version = output_parts[2][len("go"):]
    elif len(output_parts) > 3 and output_parts[2] == "devel" and output_parts[3].startswith("go"):
        version = output_parts[3][len("go"):]
    else:
        fail("Could not parse SDK version from '%s version' output: %s" % (go_binary_path, result.stdout))
    if _parse_version(version) == None:
        fail("Could not parse SDK version from '%s version' output: %s" % (go_binary_path, result.stdout))
    if ctx.attr.version and ctx.attr.version != version:
        fail("SDK is version %s, but version %s was expected" % (version, ctx.attr.version))
    return version

def _parse_versions_json(data):
    """Parses version metadata returned by go.dev.

    Args:
        data: the contents of the file downloaded from
            https://go.dev/dl/?mode=json. We assume the file is valid
            JSON, is spaced and indented, and is in a particular format.

    Return:
        A dict mapping version strings (like "1.15.5") to dicts mapping
        platform names (like "linux_amd64") to pairs of filenames
        (like "go1.15.5.linux-amd64.tar.gz") and hex-encoded SHA-256 sums.
    """
    sdks = json.decode(data)
    return {
        sdk["version"][len("go"):]: {
            "%s_%s" % (file["os"], file["arch"]): (
                file["filename"],
                file["sha256"],
            )
            for file in sdk["files"]
            if file["kind"] == "archive"
        }
        for sdk in sdks
    }

def _parse_version(version):
    """Parses a version string like "1.15.5" and returns a tuple of numbers or None"""
    l, r = 0, 0
    parsed = []
    for c in version.elems():
        if c == ".":
            if l == r:
                # empty component
                return None
            parsed.append(int(version[l:r]))
            r += 1
            l = r
            continue

        if c.isdigit():
            r += 1
            continue

        # pre-release suffix
        break

    if l == r:
        # empty component
        return None
    parsed.append(int(version[l:r]))
    if len(parsed) == 2:
        # first minor version, like (1, 15)
        parsed.append(0)
    if len(parsed) != 3:
        # too many or too few components
        return None
    if r < len(version):
        # pre-release suffix
        parsed.append(version[r:])
    return tuple(parsed)

def _version_is_prerelease(v):
    return len(v) > 3

def _version_less(a, b):
    if a[:3] < b[:3]:
        return True
    if a[:3] > b[:3]:
        return False
    if len(a) > len(b):
        return True
    if len(a) < len(b) or len(a) == 3:
        return False
    return a[3:] < b[3:]

def _version_string(v):
    suffix = v[3] if _version_is_prerelease(v) else ""
    if v[-1] == 0:
        v = v[:-1]
    return ".".join([str(n) for n in v]) + suffix

def go_register_toolchains(version = None, nogo = None, go_version = None, boringcrypto = None):
    """See /go/toolchains.rst#go-register-toolchains for full documentation."""
    if not version:
        version = go_version  # old name

    sdk_kinds = ("_go_download_sdk", "_go_host_sdk", "_go_local_sdk", "_go_wrap_sdk")
    existing_rules = native.existing_rules()
    sdk_rules = [r for r in existing_rules.values() if r["kind"] in sdk_kinds]
    if len(sdk_rules) == 0 and "go_sdk" in existing_rules:
        # may be local_repository in bazel_tests.
        sdk_rules.append(existing_rules["go_sdk"])

    if version and len(sdk_rules) > 0:
        fail("go_register_toolchains: version set after go sdk rule declared ({})".format(", ".join([r["name"] for r in sdk_rules])))
    if len(sdk_rules) == 0:
        if not version:
            fail('go_register_toolchains: version must be a string like "1.15.5" or "host"')
        elif version == "host":
            go_host_sdk(name = "go_sdk", boringcrypto = boringcrypto)
        else:
            pv = _parse_version(version)
            if not pv:
                fail('go_register_toolchains: version must be a string like "1.15.5" or "host"')
            if _version_less(pv, MIN_SUPPORTED_VERSION):
                print("DEPRECATED: Go versions before {} are not supported and may not work".format(_version_string(MIN_SUPPORTED_VERSION)))
            if boringcrypto and _version_less(pv, MIN_BORINGCRYPTO_VERSION):
                fail("go_register_toolchains: boringcrypto is only supported for versions 1.19.0 and above")
            go_download_sdk(
                name = "go_sdk",
                version = version,
                boringcrypto = boringcrypto,
            )

    if nogo:
        # Override default definition in go_rules_dependencies().
        go_register_nogo(
            name = "io_bazel_rules_nogo",
            nogo = nogo,
        )<|MERGE_RESOLUTION|>--- conflicted
+++ resolved
@@ -352,11 +352,8 @@
             "{goarch}": goarch,
             "{exe}": ".exe" if goos == "windows" else "",
             "{rules_go_repo_name}": "io_bazel_rules_go",
-<<<<<<< HEAD
+            "{boringcrypto}": str(boringcrypto),
             "{version}": version,
-=======
-            "{boringcrypto}": str(boringcrypto),
->>>>>>> 54be0fd5
         },
     )
 
