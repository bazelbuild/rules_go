# Copyright 2014 The Bazel Authors. All rights reserved.
#
# Licensed under the Apache License, Version 2.0 (the "License");
# you may not use this file except in compliance with the License.
# You may obtain a copy of the License at
#
#    http://www.apache.org/licenses/LICENSE-2.0
#
# Unless required by applicable law or agreed to in writing, software
# distributed under the License is distributed on an "AS IS" BASIS,
# WITHOUT WARRANTIES OR CONDITIONS OF ANY KIND, either express or implied.
# See the License for the specific language governing permissions and
# limitations under the License.

# Once nested repositories work, this file should cease to exist.

load("@io_bazel_rules_go//go/private:common.bzl", "MINIMUM_BAZEL_VERSION")
load("@io_bazel_rules_go//go/private:skylib/lib/versions.bzl", "versions")
load("@io_bazel_rules_go//go/private:nogo.bzl", "DEFAULT_NOGO", "go_register_nogo")
load("@io_bazel_rules_go//go/platform:list.bzl", "GOOS_GOARCH")
load("@io_bazel_rules_go//proto:gogo.bzl", "gogo_special_proto")
load("@bazel_tools//tools/build_defs/repo:http.bzl", "http_archive")
load("@bazel_tools//tools/build_defs/repo:git.bzl", "git_repository")

def go_rules_dependencies():
    """See /go/workspace.rst#go-rules-dependencies for full documentation."""
    if getattr(native, "bazel_version", None):
        versions.check(MINIMUM_BAZEL_VERSION, bazel_version = native.bazel_version)

    # Was needed by Gazelle in the past. Will likely be needed for go/packages
    # and analysis in the future.
    _maybe(
        http_archive,
        name = "org_golang_x_tools",
        # master, as of 2018-09-18
        urls = ["https://codeload.github.com/golang/tools/zip/7b71b077e1f4a3d5f15ca417a16c3b4dbb629b8b"],
        strip_prefix = "tools-7b71b077e1f4a3d5f15ca417a16c3b4dbb629b8b",
        type = "zip",
<<<<<<< HEAD
        patches = [
            "@io_bazel_rules_go//third_party:org_golang_x_tools-gazelle.patch",
            "@io_bazel_rules_go//third_party:org_golang_x_tools-extras.patch",
        ],
=======
        patches = ["@io_bazel_rules_go//third_party:org_golang_x_tools-gazelle.patch"],
>>>>>>> 11893924
        patch_args = ["-p1"],
        # gazelle args: -go_prefix golang.org/x/tools
    )

    # Proto dependencies
    _maybe(
        git_repository,
        name = "com_github_golang_protobuf",
        remote = "https://github.com/golang/protobuf",
        commit = "aa810b61a9c79d51363740d207bb46cf8e620ed5",  # v1.2.0, as of 2018-09-28
        patches = [
            "@io_bazel_rules_go//third_party:com_github_golang_protobuf-gazelle.patch",
            "@io_bazel_rules_go//third_party:com_github_golang_protobuf-extras.patch",
        ],
        patch_args = ["-p1"],
        # gazelle args: -go_prefix github.com/golang/protobuf -proto disable_global
    )
    _maybe(
        http_archive,
        name = "com_google_protobuf",
        # v3.6.1, latest as of 2018-09-28
        urls = ["https://codeload.github.com/google/protobuf/zip/48cb18e5c419ddd23d9badcfe4e9df7bde1979b2"],
        strip_prefix = "protobuf-48cb18e5c419ddd23d9badcfe4e9df7bde1979b2",
        type = "zip",
    )
    _maybe(
        git_repository,
        name = "com_github_mwitkow_go_proto_validators",
        remote = "https://github.com/mwitkow/go-proto-validators",
        commit = "0950a79900071e9f3f5979b78078c599376422fd",  # master, as of 2018-09-28
        patches = ["@io_bazel_rules_go//third_party:com_github_mwitkow_go_proto_validators-gazelle.patch"],
        patch_args = ["-p1"],
        # gazelle args: -go_prefix github.com/mwitkow/go-proto-validators -proto disable
    )
    _maybe(
        git_repository,
        name = "com_github_gogo_protobuf",
        remote = "https://github.com/gogo/protobuf",
        commit = "636bf0302bc95575d69441b25a2603156ffdddf1",  # v1.1.1, as of 2018-09-28
        patches = ["@io_bazel_rules_go//third_party:com_github_gogo_protobuf-gazelle.patch"],
        patch_args = ["-p1"],
        # gazelle args: -go_prefix github.com/gogo/protobuf -proto legacy
    )
    _maybe(
        gogo_special_proto,
        name = "gogo_special_proto",
    )

    # GRPC dependencies
    _maybe(
        git_repository,
        name = "org_golang_x_net",
        remote = "https://github.com/golang/net",
        commit = "4dfa2610cdf3b287375bbba5b8f2a14d3b01d8de",  # master as of 2018-09-28
        patches = ["@io_bazel_rules_go//third_party:org_golang_x_net-gazelle.patch"],
        patch_args = ["-p1"],
        # gazelle args: -go_prefix golang.org/x/net
    )
    _maybe(
        git_repository,
        name = "org_golang_x_text",
        remote = "https://github.com/golang/text",
        commit = "f21a4dfb5e38f5895301dc265a8def02365cc3d0",  # v0.3.0, latest as of 2018-09-28
        patches = ["@io_bazel_rules_go//third_party:org_golang_x_text-gazelle.patch"],
        patch_args = ["-p1"],
        # gazelle args: -go_prefix golang.org/x/text
    )
    _maybe(
        git_repository,
        name = "org_golang_x_sys",
        remote = "https://github.com/golang/sys",
        commit = "e4b3c5e9061176387e7cea65e4dc5853801f3fb7",  # master as of 2018-09-28
        patches = ["@io_bazel_rules_go//third_party:org_golang_x_sys-gazelle.patch"],
        patch_args = ["-p1"],
        # gazelle args: -go_prefix golang.org/x/sys
    )
    _maybe(
        git_repository,
        name = "org_golang_google_grpc",
        remote = "https://github.com/grpc/grpc-go",
        commit = "8dea3dc473e90c8179e519d91302d0597c0ca1d1",  # v1.15.0, latest as of 2018-09-28
        patches = [
            "@io_bazel_rules_go//third_party:org_golang_google_grpc-gazelle.patch",
            "@io_bazel_rules_go//third_party:org_golang_google_grpc-android.patch",
        ],
        patch_args = ["-p1"],
        # gazelle args: -go_prefix google.golang.org/grpc -proto disable
    )
    _maybe(
        git_repository,
        name = "org_golang_google_genproto",
        remote = "https://github.com/google/go-genproto",
<<<<<<< HEAD
        commit = "0e822944c569bf5c9afd034adaa56208bd2906ac",  # master as of 2018-09-28
=======
        commit = "c7e5094acea1ca1b899e2259d80a6b0f882f81f8",  # master as of 2018-09-28
>>>>>>> 11893924
        patches = ["@io_bazel_rules_go//third_party:org_golang_google_genproto-gazelle.patch"],
        patch_args = ["-p1"],
        # gazelle args: -go_prefix google.golang.org/genproto -proto disable_global
    )
    _maybe(
        http_archive,
        name = "go_googleapis",
        # master as of 2018-09-28
        urls = ["https://codeload.github.com/googleapis/googleapis/zip/b71d0c74de0b84f2f10a2c61cd66fbb48873709f"],
        strip_prefix = "googleapis-b71d0c74de0b84f2f10a2c61cd66fbb48873709f",
        type = "zip",
        patches = [
            "@io_bazel_rules_go//third_party:go_googleapis-directives.patch",
            "@io_bazel_rules_go//third_party:go_googleapis-gazelle.patch",
<<<<<<< HEAD
=======
            "@io_bazel_rules_go//third_party:go_googleapis-fix.patch",
>>>>>>> 11893924
        ],
        patch_args = ["-p1"],
    )

    # Needed for examples
    _maybe(
        git_repository,
        name = "com_github_golang_glog",
        remote = "https://github.com/golang/glog",
        commit = "23def4e6c14b4da8ac2ed8007337bc5eb5007998",  # master as of 2018-09-28
        patches = ["@io_bazel_rules_go//third_party:com_github_golang_glog-gazelle.patch"],
        patch_args = ["-p1"],
        # gazelle args: -go_prefix github.com/golang/glog
    )
    _maybe(
        git_repository,
        name = "com_github_kevinburke_go_bindata",
        remote = "https://github.com/kevinburke/go-bindata",
        commit = "06af60a4461b70d84a2b173d92f9f425d78baf55",  # v3.11.0, latest as of 2018-09-28
        patches = ["@io_bazel_rules_go//third_party:com_github_kevinburke_go_bindata-gazelle.patch"],
        patch_args = ["-p1"],
        # gazelle args: -go_prefix github.com/kevinburke/go-bindata
    )

    # This may be overridden by go_register_toolchains, but it's not mandatory
    # for users to call that function (they may declare their own @go_sdk and
    # register their own toolchains).
    _maybe(
        go_register_nogo,
        name = "io_bazel_rules_nogo",
        nogo = DEFAULT_NOGO,
    )

def _maybe(repo_rule, name, **kwargs):
    if name not in native.existing_rules():
        repo_rule(name = name, **kwargs)<|MERGE_RESOLUTION|>--- conflicted
+++ resolved
@@ -36,14 +36,10 @@
         urls = ["https://codeload.github.com/golang/tools/zip/7b71b077e1f4a3d5f15ca417a16c3b4dbb629b8b"],
         strip_prefix = "tools-7b71b077e1f4a3d5f15ca417a16c3b4dbb629b8b",
         type = "zip",
-<<<<<<< HEAD
         patches = [
             "@io_bazel_rules_go//third_party:org_golang_x_tools-gazelle.patch",
             "@io_bazel_rules_go//third_party:org_golang_x_tools-extras.patch",
         ],
-=======
-        patches = ["@io_bazel_rules_go//third_party:org_golang_x_tools-gazelle.patch"],
->>>>>>> 11893924
         patch_args = ["-p1"],
         # gazelle args: -go_prefix golang.org/x/tools
     )
@@ -136,11 +132,7 @@
         git_repository,
         name = "org_golang_google_genproto",
         remote = "https://github.com/google/go-genproto",
-<<<<<<< HEAD
-        commit = "0e822944c569bf5c9afd034adaa56208bd2906ac",  # master as of 2018-09-28
-=======
         commit = "c7e5094acea1ca1b899e2259d80a6b0f882f81f8",  # master as of 2018-09-28
->>>>>>> 11893924
         patches = ["@io_bazel_rules_go//third_party:org_golang_google_genproto-gazelle.patch"],
         patch_args = ["-p1"],
         # gazelle args: -go_prefix google.golang.org/genproto -proto disable_global
@@ -155,10 +147,7 @@
         patches = [
             "@io_bazel_rules_go//third_party:go_googleapis-directives.patch",
             "@io_bazel_rules_go//third_party:go_googleapis-gazelle.patch",
-<<<<<<< HEAD
-=======
             "@io_bazel_rules_go//third_party:go_googleapis-fix.patch",
->>>>>>> 11893924
         ],
         patch_args = ["-p1"],
     )
