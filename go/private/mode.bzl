# Copyright 2017 The Bazel Authors. All rights reserved.
#
# Licensed under the Apache License, Version 2.0 (the "License");
# you may not use this file except in compliance with the License.
# You may obtain a copy of the License at
#
#    http://www.apache.org/licenses/LICENSE-2.0
#
# Unless required by applicable law or agreed to in writing, software
# distributed under the License is distributed on an "AS IS" BASIS,
# WITHOUT WARRANTIES OR CONDITIONS OF ANY KIND, either express or implied.
# See the License for the specific language governing permissions and
# limitations under the License.

# Modes are documented in go/modes.rst#compilation-modes

LINKMODE_NORMAL = "normal"

LINKMODE_SHARED = "shared"

LINKMODE_PIE = "pie"

LINKMODE_PLUGIN = "plugin"

LINKMODE_C_SHARED = "c-shared"

LINKMODE_C_ARCHIVE = "c-archive"

LINKMODES = [LINKMODE_NORMAL, LINKMODE_PLUGIN, LINKMODE_C_SHARED, LINKMODE_C_ARCHIVE]

def new_mode(goos, goarch, static = False, race = False, msan = False, pure = False, link = LINKMODE_NORMAL, debug = False, strip = False):
    return struct(
        static = static,
        race = race,
        msan = msan,
        pure = pure,
        link = link,
        debug = debug,
        strip = strip,
        goos = goos,
        goarch = goarch,
    )

def mode_string(mode):
    result = [mode.goos, mode.goarch]
    if mode.static:
        result.append("static")
    if mode.race:
        result.append("race")
    if mode.msan:
        result.append("msan")
    if mode.pure:
        result.append("pure")
    if mode.debug:
        result.append("debug")
    if mode.strip:
        result.append("stripped")
    if not result or not mode.link == LINKMODE_NORMAL:
        result.append(mode.link)
    return "_".join(result)

def _ternary(*values):
    for v in values:
        if v == None:
            continue
        if type(v) == "bool":
            return v
        if type(v) != "string":
            fail("Invalid value type {}".format(type(v)))
        v = v.lower()
        if v == "on":
            return True
        if v == "off":
            return False
        if v == "auto":
            continue
        fail("Invalid value {}".format(v))
    fail("_ternary failed to produce a final result from {}".format(values))

def get_mode(ctx, host_only, go_toolchain, go_context_data):
    # We always have to  use the pure stdlib in cross compilation mode
    force_pure = "on" if go_toolchain.cross_compile else "auto"
    force_race = "off" if host_only else "auto"

    linkmode = getattr(ctx.attr, "linkmode", LINKMODE_NORMAL)
    if linkmode in [LINKMODE_C_SHARED, LINKMODE_C_ARCHIVE]:
        force_pure = "off"

    static = _ternary(
        getattr(ctx.attr, "static", None),
        "static" in ctx.features,
    )
    race = _ternary(
        getattr(ctx.attr, "race", None),
        force_race,
        "race" in ctx.features,
    )
    msan = _ternary(
        getattr(ctx.attr, "msan", None),
        "msan" in ctx.features,
    )
    pure = _ternary(
        getattr(ctx.attr, "pure", None),
        force_pure,
        "pure" in ctx.features,
    )
    if race and pure:
        # You are not allowed to compile in race mode with pure enabled
        race = False
    debug = ctx.var["COMPILATION_MODE"] == "dbg"
    strip_mode = "sometimes"
    if go_context_data:
        strip_mode = go_context_data.strip
    strip = False
    if strip_mode == "always":
        strip = True
    elif strip_mode == "sometimes":
        strip = not debug
    goos = getattr(ctx.attr, "goos", None)
    if goos == None or goos == "auto":
        goos = go_toolchain.default_goos
    goarch = getattr(ctx.attr, "goarch", None)
    if goarch == None or goarch == "auto":
        goarch = go_toolchain.default_goarch

    return struct(
        static = static,
        race = race,
        msan = msan,
        pure = pure,
        link = linkmode,
        debug = debug,
        strip = strip,
        goos = goos,
        goarch = goarch,
    )

<<<<<<< HEAD
def mode_tags_equivalent(l, r):
    """Returns whether two modes are equivalent for Go build tags. For example,
    goos and goarch must match, but static doesn't matter."""
    return (l.goos == r.goos and
            l.goarch == r.goarch and
            l.race == r.race and
            l.msan == r.msan)
=======
def installsuffix(mode):
    s = mode.goos + "_" + mode.goarch
    if mode.race:
        s += "_race"
    elif mode.msan:
        s += "_msan"
    return s
>>>>>>> abfc010b
<|MERGE_RESOLUTION|>--- conflicted
+++ resolved
@@ -135,15 +135,6 @@
         goarch = goarch,
     )
 
-<<<<<<< HEAD
-def mode_tags_equivalent(l, r):
-    """Returns whether two modes are equivalent for Go build tags. For example,
-    goos and goarch must match, but static doesn't matter."""
-    return (l.goos == r.goos and
-            l.goarch == r.goarch and
-            l.race == r.race and
-            l.msan == r.msan)
-=======
 def installsuffix(mode):
     s = mode.goos + "_" + mode.goarch
     if mode.race:
@@ -151,4 +142,11 @@
     elif mode.msan:
         s += "_msan"
     return s
->>>>>>> abfc010b
+
+def mode_tags_equivalent(l, r):
+    """Returns whether two modes are equivalent for Go build tags. For example,
+    goos and goarch must match, but static doesn't matter."""
+    return (l.goos == r.goos and
+            l.goarch == r.goarch and
+            l.race == r.race and
+            l.msan == r.msan)