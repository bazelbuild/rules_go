# Copyright 2014 The Bazel Authors. All rights reserved.
#
# Licensed under the Apache License, Version 2.0 (the "License");
# you may not use this file except in compliance with the License.
# You may obtain a copy of the License at
#
#    http://www.apache.org/licenses/LICENSE-2.0
#
# Unless required by applicable law or agreed to in writing, software
# distributed under the License is distributed on an "AS IS" BASIS,
# WITHOUT WARRANTIES OR CONDITIONS OF ANY KIND, either express or implied.
# See the License for the specific language governing permissions and
# limitations under the License.

load("@io_bazel_rules_go//go/private:providers.bzl", "GoLibrary")
load("//go/private:skylib/lib/dicts.bzl", "dicts")
load("//go/private:skylib/lib/paths.bzl", "paths")
load("//go/private:skylib/lib/sets.bzl", "sets")
load("//go/private:skylib/lib/shell.bzl", "shell")
load("//go/private:skylib/lib/structs.bzl", "structs")
load("@io_bazel_rules_go//go/private:mode.bzl", "mode_string")

go_exts = [
    ".go",
]

asm_exts = [
    ".s",
    ".S",
    ".h",  # may be included by .s
]

# be consistent to cc_library.
hdr_exts = [
    ".h",
    ".hh",
    ".hpp",
    ".hxx",
    ".inc",
]

c_exts = [
    ".c",
    ".cc",
    ".cxx",
    ".cpp",
    ".h",
    ".hh",
    ".hpp",
    ".hxx",
]

go_filetype = FileType(go_exts + asm_exts)
cc_hdr_filetype = FileType(hdr_exts)

# Extensions of files we can build with the Go compiler or with cc_library.
# This is a subset of the extensions recognized by go/build.
cgo_filetype = FileType(go_exts + asm_exts + c_exts)

def pkg_dir(workspace_root, package_name):
  """Returns a relative path to a package directory from the root of the
  sandbox. Useful at execution-time or run-time."""
  if workspace_root and package_name:
    return workspace_root + "/" + package_name
  if workspace_root:
    return workspace_root
  if package_name:
    return package_name
  return "."

def split_srcs(srcs):
  go = []
  headers = []
  asm = []
  c = []
  for src in srcs:
    if any([src.basename.endswith(ext) for ext in go_exts]):
      go.append(src)
    elif any([src.basename.endswith(ext) for ext in hdr_exts]):
      headers.append(src)
    elif any([src.basename.endswith(ext) for ext in asm_exts]):
      asm.append(src)
    elif any([src.basename.endswith(ext) for ext in c_exts]):
      c.append(src)
    else:
      fail("Unknown source type {0}".format(src.basename))
  return struct(
      go = go,
      headers = headers,
      asm = asm,
      c = c,
  )

def join_srcs(source):
  return source.go + source.headers + source.asm + source.c


def env_execute(ctx, arguments, environment = {}, **kwargs):
  """env_executes a command in a repository context. It prepends "env -i"
  to "arguments" before calling "ctx.execute".

  Variables that aren't explicitly mentioned in "environment"
  are removed from the environment. This should be preferred to "ctx.execut"e
  in most situations.
  """
  if not ctx.os.name.startswith('windows'):
    env_args = ["env", "-i"]
    environment = dict(environment)
    for var in ["TMP", "TMPDIR"]:
      if var in ctx.os.environ and not var in environment:
        environment[var] = ctx.os.environ[var]
    for k, v in environment.items():
      env_args.append("%s=%s" % (k, v))
    arguments = env_args + arguments
  return ctx.execute(arguments, **kwargs)

def to_set(v):
  if type(v) == "depset":
    fail("Do not pass a depset to to_set")
  return depset(v)

<<<<<<< HEAD
MINIMUM_BAZEL_VERSION = "0.8.0"

# _parse_bazel_version and check_version copied from
# github.com/tensorflow/tensorflow/blob/cfd0d3f2aa24b3078d2e79ad0a212c7c53916de9/tensorflow/workspace.bzl

# Parse the bazel version string from `native.bazel_version`.
def _parse_bazel_version(bazel_version):
  # Remove commit from version.
  version = bazel_version.split(" ", 1)[0]
  # Split into (release, date) parts and only return the release
  # as a tuple of integers.
  parts = version.split("-", 1)
  # Turn "release" into a tuple of strings
  version_tuple = ()
  for number in parts[0].split("."):
    version_tuple += (str(number),)
  return version_tuple

# Check that a specific bazel version is being used.
def check_version(bazel_version):
  if "bazel_version" not in dir(native):
    fail("\nCurrent Bazel version is lower than 0.2.1, expected at least %s\n" %
         bazel_version)
  elif not native.bazel_version:
    print("\nCurrent Bazel is not a release version, cannot check for " +
          "compatibility.")
    print("Make sure that you are running at least Bazel %s.\n" % bazel_version)
  else:
    current_bazel_version = _parse_bazel_version(native.bazel_version)
    minimum_bazel_version = _parse_bazel_version(bazel_version)
    if minimum_bazel_version > current_bazel_version:
      fail("\nCurrent Bazel version is {}, expected at least {}\n".format(
          native.bazel_version, bazel_version))
=======
def executable_extension(ctx):
  extension = ""
  if ctx.os.name.startswith('windows'):
    extension = ".exe"
  return extension

def goos_to_extension(goos):
  if goos == "windows":
    return ".exe"
  return ""
>>>>>>> 329d8f4a
<|MERGE_RESOLUTION|>--- conflicted
+++ resolved
@@ -119,7 +119,17 @@
     fail("Do not pass a depset to to_set")
   return depset(v)
 
-<<<<<<< HEAD
+def executable_extension(ctx):
+  extension = ""
+  if ctx.os.name.startswith('windows'):
+    extension = ".exe"
+  return extension
+
+def goos_to_extension(goos):
+  if goos == "windows":
+    return ".exe"
+  return ""
+
 MINIMUM_BAZEL_VERSION = "0.8.0"
 
 # _parse_bazel_version and check_version copied from
@@ -152,16 +162,4 @@
     minimum_bazel_version = _parse_bazel_version(bazel_version)
     if minimum_bazel_version > current_bazel_version:
       fail("\nCurrent Bazel version is {}, expected at least {}\n".format(
-          native.bazel_version, bazel_version))
-=======
-def executable_extension(ctx):
-  extension = ""
-  if ctx.os.name.startswith('windows'):
-    extension = ".exe"
-  return extension
-
-def goos_to_extension(goos):
-  if goos == "windows":
-    return ".exe"
-  return ""
->>>>>>> 329d8f4a
+          native.bazel_version, bazel_version))