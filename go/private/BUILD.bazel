load("@bazel_skylib//:bzl_library.bzl", "bzl_library")
load("@bazel_skylib//rules:common_settings.bzl", "bool_setting")

filegroup(
    name = "all_rules",
    srcs = [
        "//go/private/actions:all_rules",
        "//go/private/rules:all_rules",
        "//go/private/skylib/lib:all_rules",
        "//go/private/tools:all_rules",
    ] + glob(["**/*.bzl"]),
    visibility = ["//visibility:public"],
)

filegroup(
    name = "all_files",
    testonly = True,
    srcs = [
        "//go/private/actions:all_files",
        "//go/private/rules:all_files",
        "//go/private/skylib/lib:all_files",
        "//go/private/tools:all_files",
    ] + glob(["**"]),
    visibility = ["//visibility:public"],
)

config_setting(
    name = "strip-always",
    values = {"strip": "always"},
)

config_setting(
    name = "strip-sometimes",
    values = {"strip": "sometimes"},
)

config_setting(
    name = "strip-never",
    values = {"strip": "never"},
)

config_setting(
    name = "stamp",
    values = {"stamp": "true"},
)

bzl_library(
    name = "context",
    srcs = ["context.bzl"],
    visibility = [
        "//extras:__pkg__",  # Manually added
        "//go:__subpackages__",
    ],
    deps = [
        ":common",
        ":mode",
        ":providers",
        "//go/platform:apple",
        "@bazel_skylib//lib:paths",
        "@bazel_skylib//rules:common_settings",
        "@bazel_tools//tools/build_defs/cc:action_names.bzl",
        "@bazel_tools//tools/cpp:toolchain_utils.bzl",
    ],
)

bzl_library(
    name = "go_toolchain",
    srcs = ["go_toolchain.bzl"],
    visibility = ["//go:__subpackages__"],
    deps = [
        "@io_bazel_rules_go//go/private:platforms",
        "@io_bazel_rules_go//go/private:providers",
        "@io_bazel_rules_go//go/private/actions:archive",
        "@io_bazel_rules_go//go/private/actions:asm",
        "@io_bazel_rules_go//go/private/actions:binary",
        "@io_bazel_rules_go//go/private/actions:compile",
        "@io_bazel_rules_go//go/private/actions:cover",
        "@io_bazel_rules_go//go/private/actions:link",
        "@io_bazel_rules_go//go/private/actions:pack",
        "@io_bazel_rules_go//go/private/actions:stdlib",
    ],
)

bzl_library(
    name = "repositories",
    srcs = ["repositories.bzl"],
    visibility = ["//go:__subpackages__"],
    # Don't list dependency on @bazel_tools//tools/build_defs/repo:http.bzl
    deps = [
        ":common",
        ":nogo",
        "//go/private/skylib/lib:versions",
        "//proto:gogo",
    ],  # keep
)

bzl_library(
    name = "sdk",
    srcs = ["sdk.bzl"],
    visibility = ["//go:__subpackages__"],
    deps = [
        "@io_bazel_rules_go//go/private:common",
        "@io_bazel_rules_go//go/private:nogo",
        "@io_bazel_rules_go//go/private:platforms",
        "@io_bazel_rules_go//go/private/skylib/lib:versions",
    ],
)

bzl_library(
    name = "common",
    srcs = ["common.bzl"],
    visibility = ["//go:__subpackages__"],
)

bzl_library(
    name = "mode",
    srcs = ["mode.bzl"],
    visibility = ["//go:__subpackages__"],
)

bzl_library(
    name = "nogo",
    srcs = ["nogo.bzl"],
    visibility = ["//go:__subpackages__"],
)

bzl_library(
    name = "platforms",
    srcs = ["platforms.bzl"],
    visibility = ["//go:__subpackages__"],
)

bzl_library(
    name = "providers",
    srcs = ["providers.bzl"],
    visibility = [
        "//go:__subpackages__",
        "//proto:__pkg__",  # keep
    ],
)

<<<<<<< HEAD
bzl_library(
    name = "rpath",
    srcs = ["rpath.bzl"],
    visibility = ["//go:__subpackages__"],
=======
# Usually false. This is only true when we are building nogo itself in which
# because that rule uses an incoming transition to switch this to true.
bool_setting(
    name = "bootstrap_nogo",
    build_setting_default = False,
    visibility = ["//visibility:public"],
)

# Usually true. The entire toolchain gets nogo to use in builds via the
# go_context_data rule, which has an incoming transition that flips this flag
# to true. This will only be false in host mode (which disallows any
# transitions) or accessing nogo without going through go_context_data (which
# does not happen in rules_go and does not seem to be useful).
bool_setting(
    name = "request_nogo",
    build_setting_default = False,
    visibility = ["//visibility:public"],
)

# Controls whether nogo alias will reference a noop or the configured nogo.
# This *MUST* default to the noop to allow for tools to be built in the
# deprecated "host" mode. Host mode cannot perform configuration transitions
# so it cannot avoid circular dependencies. Therefore the default must work
# without performing any transitions. The tradeoff is that nogo analysis is not
# performed for any target built in host mode - this is not as bad as it seems
# as most tools can (and should) use "exec" configuration instead of host which
# does support transitions.
config_setting(
    name = "nogo_active",
    flag_values = {
        ":bootstrap_nogo": "False",
        ":request_nogo": "True",
    },
>>>>>>> e82f2ea3
)<|MERGE_RESOLUTION|>--- conflicted
+++ resolved
@@ -139,12 +139,11 @@
     ],
 )
 
-<<<<<<< HEAD
 bzl_library(
     name = "rpath",
     srcs = ["rpath.bzl"],
     visibility = ["//go:__subpackages__"],
-=======
+
 # Usually false. This is only true when we are building nogo itself in which
 # because that rule uses an incoming transition to switch this to true.
 bool_setting(
@@ -178,5 +177,4 @@
         ":bootstrap_nogo": "False",
         ":request_nogo": "True",
     },
->>>>>>> e82f2ea3
 )