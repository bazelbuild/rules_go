# Copyright 2014 The Bazel Authors. All rights reserved.
#
# Licensed under the Apache License, Version 2.0 (the "License");
# you may not use this file except in compliance with the License.
# You may obtain a copy of the License at
#
#    http://www.apache.org/licenses/LICENSE-2.0
#
# Unless required by applicable law or agreed to in writing, software
# distributed under the License is distributed on an "AS IS" BASIS,
# WITHOUT WARRANTIES OR CONDITIONS OF ANY KIND, either express or implied.
# See the License for the specific language governing permissions and
# limitations under the License.

load(
    "@io_bazel_rules_go//go/private:context.bzl",
    "go_context",
)
load(
    "@io_bazel_rules_go//go/private:common.bzl",
    "asm_exts",
    "go_exts",
)
load(
    "@io_bazel_rules_go//go/private:rules/aspect.bzl",
    "go_archive_aspect",
)
load(
    "@io_bazel_rules_go//go/private:rules/rule.bzl",
    "go_rule",
)
load(
    "@io_bazel_rules_go//go/private:providers.bzl",
    "GoLibrary",
)
load(
    "@io_bazel_rules_go//go/platform:list.bzl",
    "GOARCH",
    "GOOS",
)
load(
    "@io_bazel_rules_go//go/private:mode.bzl",
    "LINKMODES",
    "LINKMODE_NORMAL",
)

_SHARED_ATTRS = {
    "basename": attr.string(),
<<<<<<< HEAD
    "data": attr.label_list(
        allow_files = True,
        cfg = "data",
    ),
=======
    "data": attr.label_list(allow_files = True),
>>>>>>> 4f3399d8
    "srcs": attr.label_list(allow_files = go_exts + asm_exts),
    "gc_goopts": attr.string_list(),
    "gc_linkopts": attr.string_list(),
    "x_defs": attr.string_dict(),
    "linkmode": attr.string(values = LINKMODES, default = LINKMODE_NORMAL),
    "out": attr.string(),
}

def _go_binary_impl(ctx):
    """go_binary_impl emits actions for compiling and linking a go executable."""
    go = go_context(ctx)

    library = go.new_library(go, importable = False)
    source = go.library_to_source(go, ctx.attr, library, ctx.coverage_instrumented())
    name = ctx.attr.basename
    if not name:
        name = ctx.label.name
    executable = None
    if ctx.attr.out:
        # Use declare_file instead of attr.output(). When users set output files
        # directly, Bazel warns them not to use the same name as the rule, which is
        # the common case with go_binary.
        executable = ctx.actions.declare_file(ctx.attr.out)
    archive, executable, runfiles = go.binary(
        go,
        name = name,
        source = source,
        gc_linkopts = gc_linkopts(ctx),
        version_file = ctx.version_file,
        info_file = ctx.info_file,
        executable = executable,
    )
    return [
        library,
        source,
        archive,
        OutputGroupInfo(
            cgo_exports = archive.cgo_exports,
        ),
        DefaultInfo(
            files = depset([executable]),
            runfiles = runfiles,
            executable = executable,
        ),
    ]

go_binary = go_rule(
    _go_binary_impl,
<<<<<<< HEAD
    attrs = {
=======
    attrs = dict({
>>>>>>> 4f3399d8
        "deps": attr.label_list(
            providers = [GoLibrary],
            aspects = [go_archive_aspect],
        ),
        "embed": attr.label_list(
            providers = [GoLibrary],
            aspects = [go_archive_aspect],
        ),
        "importpath": attr.string(),
        "pure": attr.string(
            values = [
                "on",
                "off",
                "auto",
            ],
            default = "auto",
        ),
        "static": attr.string(
            values = [
                "on",
                "off",
                "auto",
            ],
            default = "auto",
        ),
        "race": attr.string(
            values = [
                "on",
                "off",
                "auto",
            ],
            default = "auto",
        ),
        "msan": attr.string(
            values = [
                "on",
                "off",
                "auto",
            ],
            default = "auto",
        ),
        "goos": attr.string(
            values = GOOS.keys() + ["auto"],
            default = "auto",
        ),
        "goarch": attr.string(
            values = GOARCH.keys() + ["auto"],
            default = "auto",
        ),
<<<<<<< HEAD
    } + _SHARED_ATTRS,
=======
    }.items() + _SHARED_ATTRS.items()),
>>>>>>> 4f3399d8
    executable = True,
)
"""See go/core.rst#go_binary for full documentation."""

go_tool_binary = go_rule(
    _go_binary_impl,
    bootstrap = True,
<<<<<<< HEAD
    attrs = {
        "deps": attr.label_list(providers = [GoLibrary]),
        "embed": attr.label_list(providers = [GoLibrary]),
        "_hostonly": attr.bool(default = True),
    } + _SHARED_ATTRS,
=======
    attrs = dict({
        "deps": attr.label_list(providers = [GoLibrary]),
        "embed": attr.label_list(providers = [GoLibrary]),
        "_hostonly": attr.bool(default = True),
    }.items() + _SHARED_ATTRS.items()),
>>>>>>> 4f3399d8
    executable = True,
)
"""
This is used instead of `go_binary` for tools that are executed inside
actions emitted by the go rules. This avoids a bootstrapping problem. This
is very limited and only supports sources in the main package with no
dependencies outside the standard library.

See go/core.rst#go_binary for full documentation.

TODO: This can merge with go_binary when toolchains become optional
We add a bootstrap parameter that defaults to false, set it to true on "tool" binaries
and it can pick the boostrap toolchain when it sees it.
"""

def gc_linkopts(ctx):
    gc_linkopts = [
        ctx.expand_make_variables("gc_linkopts", f, {})
        for f in ctx.attr.gc_linkopts
    ]
    return gc_linkopts<|MERGE_RESOLUTION|>--- conflicted
+++ resolved
@@ -46,14 +46,7 @@
 
 _SHARED_ATTRS = {
     "basename": attr.string(),
-<<<<<<< HEAD
-    "data": attr.label_list(
-        allow_files = True,
-        cfg = "data",
-    ),
-=======
     "data": attr.label_list(allow_files = True),
->>>>>>> 4f3399d8
     "srcs": attr.label_list(allow_files = go_exts + asm_exts),
     "gc_goopts": attr.string_list(),
     "gc_linkopts": attr.string_list(),
@@ -102,11 +95,7 @@
 
 go_binary = go_rule(
     _go_binary_impl,
-<<<<<<< HEAD
-    attrs = {
-=======
     attrs = dict({
->>>>>>> 4f3399d8
         "deps": attr.label_list(
             providers = [GoLibrary],
             aspects = [go_archive_aspect],
@@ -156,11 +145,7 @@
             values = GOARCH.keys() + ["auto"],
             default = "auto",
         ),
-<<<<<<< HEAD
-    } + _SHARED_ATTRS,
-=======
     }.items() + _SHARED_ATTRS.items()),
->>>>>>> 4f3399d8
     executable = True,
 )
 """See go/core.rst#go_binary for full documentation."""
@@ -168,19 +153,11 @@
 go_tool_binary = go_rule(
     _go_binary_impl,
     bootstrap = True,
-<<<<<<< HEAD
-    attrs = {
-        "deps": attr.label_list(providers = [GoLibrary]),
-        "embed": attr.label_list(providers = [GoLibrary]),
-        "_hostonly": attr.bool(default = True),
-    } + _SHARED_ATTRS,
-=======
     attrs = dict({
         "deps": attr.label_list(providers = [GoLibrary]),
         "embed": attr.label_list(providers = [GoLibrary]),
         "_hostonly": attr.bool(default = True),
     }.items() + _SHARED_ATTRS.items()),
->>>>>>> 4f3399d8
     executable = True,
 )
 """
