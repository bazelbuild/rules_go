--- conflicted
+++ resolved
@@ -12,28 +12,22 @@
 # See the License for the specific language governing permissions and
 # limitations under the License.
 
-load(
-    "@io_bazel_rules_go//go/private:context.bzl",
+load("@io_bazel_rules_go//go/private:context.bzl",
     "go_context",
 )
-load(
-    "@io_bazel_rules_go//go/private:common.bzl",
+load("@io_bazel_rules_go//go/private:common.bzl",
     "go_filetype",
 )
-load(
-    "@io_bazel_rules_go//go/private:rules/prefix.bzl",
+load("@io_bazel_rules_go//go/private:rules/prefix.bzl",
     "go_prefix_default",
 )
-load(
-    "@io_bazel_rules_go//go/private:rules/aspect.bzl",
+load("@io_bazel_rules_go//go/private:rules/aspect.bzl",
     "go_archive_aspect",
 )
-load(
-    "@io_bazel_rules_go//go/private:providers.bzl",
+load("@io_bazel_rules_go//go/private:providers.bzl",
     "GoLibrary",
 )
-load(
-    "@io_bazel_rules_go//go/platform:list.bzl",
+load("@io_bazel_rules_go//go/platform:list.bzl",
     "GOOS",
     "GOARCH",
 )
@@ -75,57 +69,6 @@
             cfg = "data",
         ),
         "srcs": attr.label_list(allow_files = go_filetype),
-<<<<<<< HEAD
-        "deps": attr.label_list(
-            providers = [GoLibrary],
-            aspects = [go_archive_aspect],
-        ),
-        "importpath": attr.string(),
-        "embed": attr.label_list(
-            providers = [GoLibrary],
-            aspects = [go_archive_aspect],
-        ),
-        "pure": attr.string(
-            values = [
-                "on",
-                "off",
-                "auto",
-            ],
-            default = "auto",
-        ),
-        "static": attr.string(
-            values = [
-                "on",
-                "off",
-                "auto",
-            ],
-            default = "auto",
-        ),
-        "race": attr.string(
-            values = [
-                "on",
-                "off",
-                "auto",
-            ],
-            default = "auto",
-        ),
-        "msan": attr.string(
-            values = [
-                "on",
-                "off",
-                "auto",
-            ],
-            default = "auto",
-        ),
-        "goos": attr.string(
-            values = GOOS.keys() + ["auto"],
-            default = "auto",
-        ),
-        "goarch": attr.string(
-            values = GOARCH.keys() + ["auto"],
-            default = "auto",
-        ),
-=======
         "deps": attr.label_list(providers = [GoLibrary], aspects = [go_archive_aspect]),
         "embed": attr.label_list(providers = [GoLibrary], aspects = [go_archive_aspect]),
         "pure": attr.string(values=["on", "off", "auto"], default="auto"),
@@ -134,22 +77,15 @@
         "msan": attr.string(values=["on", "off", "auto"], default="auto"),
         "goos": attr.string(values=GOOS.keys() + ["auto"], default="auto"),
         "goarch": attr.string(values=GOARCH.keys() + ["auto"], default="auto"),
->>>>>>> 1baa6e5a
         "gc_goopts": attr.string_list(),
         "gc_linkopts": attr.string_list(),
         "linkstamp": attr.string(),
         "x_defs": attr.string_dict(),
-<<<<<<< HEAD
-        "_go_prefix": attr.label(default = go_prefix_default),
-        "_go_context_data": attr.label(default = Label("@io_bazel_rules_go//:go_context_data")),
-=======
         "_go_context_data": attr.label(default=Label("@io_bazel_rules_go//:go_context_data")),
->>>>>>> 1baa6e5a
     },
     executable = True,
     toolchains = ["@io_bazel_rules_go//go:toolchain"],
 )
-
 """See go/core.rst#go_binary for full documentation."""
 
 go_tool_binary = rule(
@@ -167,17 +103,11 @@
         "gc_linkopts": attr.string_list(),
         "linkstamp": attr.string(),
         "x_defs": attr.string_dict(),
-<<<<<<< HEAD
-        "_go_prefix": attr.label(default = go_prefix_default),
-        "_go_context_data": attr.label(default = Label("@io_bazel_rules_go//:go_context_data")),
-=======
         "_go_context_data": attr.label(default=Label("@io_bazel_rules_go//:go_context_data")),
->>>>>>> 1baa6e5a
     },
     executable = True,
     toolchains = ["@io_bazel_rules_go//go:bootstrap_toolchain"],
 )
-
 """
 This is used instead of `go_binary` for tools that are executed inside
 actions emitted by the go rules. This avoids a bootstrapping problem. This
