--- conflicted
+++ resolved
@@ -58,12 +58,6 @@
   if value:
     kwargs["embed"] = kwargs.get("embed", []) + [value]
 
-<<<<<<< HEAD
-=======
-#TODO(#1207): Remove importpath
-def _deprecate_importpath(name, ruletype, kwargs):
-  _deprecate("importpath", name, ruletype, kwargs, "")
-
 def _objc(name, kwargs):
   objcopts = {}
   for key in kwargs.keys():
@@ -75,7 +69,6 @@
       objcopts[arg] = value
   return objcopts
 
->>>>>>> 7ca15c81
 def _cgo(name, kwargs):
   cgo = kwargs.pop("cgo", False)
   if not cgo: return
