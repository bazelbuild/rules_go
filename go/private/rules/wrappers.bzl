--- conflicted
+++ resolved
@@ -77,12 +77,9 @@
 def _cgo(name, kwargs):
     if not kwargs.get("cgo", False) or not kwargs.get("objc", False):
         return
-<<<<<<< HEAD
+
     kwargs.pop("cgo")
-=======
-
     linkmode = kwargs.get("linkmode", None)
->>>>>>> 2169c127
     cgo_attrs = {"name": name}
     for key, default in _CGO_ATTRS.items():
         cgo_attrs[key] = kwargs.pop(key, default)
