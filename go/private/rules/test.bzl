--- conflicted
+++ resolved
@@ -12,28 +12,23 @@
 # See the License for the specific language governing permissions and
 # limitations under the License.
 
-load(
-    "@io_bazel_rules_go//go/private:context.bzl",
+load("@io_bazel_rules_go//go/private:context.bzl",
     "go_context",
 )
-load(
-    "@io_bazel_rules_go//go/private:common.bzl",
+load("@io_bazel_rules_go//go/private:common.bzl",
     "go_filetype",
     "split_srcs",
     "pkg_dir",
 )
-load(
-    "@io_bazel_rules_go//go/private:rules/prefix.bzl",
+load("@io_bazel_rules_go//go/private:rules/prefix.bzl",
     "go_prefix_default",
 )
 load("@io_bazel_rules_go//go/private:rules/binary.bzl", "gc_linkopts")
-load(
-    "@io_bazel_rules_go//go/private:providers.bzl",
+load("@io_bazel_rules_go//go/private:providers.bzl",
     "GoLibrary",
     "get_archive",
 )
-load(
-    "@io_bazel_rules_go//go/private:rules/aspect.bzl",
+load("@io_bazel_rules_go//go/private:rules/aspect.bzl",
     "go_archive_aspect",
 )
 
@@ -119,71 +114,21 @@
             cfg = "data",
         ),
         "srcs": attr.label_list(allow_files = go_filetype),
-<<<<<<< HEAD
-        "deps": attr.label_list(
-            providers = [GoLibrary],
-            aspects = [go_archive_aspect],
-        ),
-        "importpath": attr.string(),
-        "library": attr.label(
-            providers = [GoLibrary],
-            aspects = [go_archive_aspect],
-        ),
-        "pure": attr.string(
-            values = [
-                "on",
-                "off",
-                "auto",
-            ],
-            default = "auto",
-        ),
-        "static": attr.string(
-            values = [
-                "on",
-                "off",
-                "auto",
-            ],
-            default = "auto",
-        ),
-        "race": attr.string(
-            values = [
-                "on",
-                "off",
-                "auto",
-            ],
-            default = "auto",
-        ),
-        "msan": attr.string(
-            values = [
-                "on",
-                "off",
-                "auto",
-            ],
-            default = "auto",
-        ),
-=======
         "deps": attr.label_list(providers = [GoLibrary], aspects = [go_archive_aspect]),
         "library": attr.label(providers = [GoLibrary], aspects = [go_archive_aspect]),
         "pure": attr.string(values=["on", "off", "auto"], default="auto"),
         "static": attr.string(values=["on", "off", "auto"], default="auto"),
         "race": attr.string(values=["on", "off", "auto"], default="auto"),
         "msan": attr.string(values=["on", "off", "auto"], default="auto"),
->>>>>>> 1baa6e5a
         "gc_goopts": attr.string_list(),
         "gc_linkopts": attr.string_list(),
         "linkstamp": attr.string(),
         "rundir": attr.string(),
         "x_defs": attr.string_dict(),
-<<<<<<< HEAD
-        "_go_prefix": attr.label(default = go_prefix_default),
-        "_go_context_data": attr.label(default = Label("@io_bazel_rules_go//:go_context_data")),
-=======
         "_go_context_data": attr.label(default=Label("@io_bazel_rules_go//:go_context_data")),
->>>>>>> 1baa6e5a
     },
     executable = True,
     test = True,
     toolchains = ["@io_bazel_rules_go//go:toolchain"],
 )
-
 """See go/core.rst#go_test for full documentation."""