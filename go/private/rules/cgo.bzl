# Copyright 2014 The Bazel Authors. All rights reserved.
#
# Licensed under the Apache License, Version 2.0 (the "License");
# you may not use this file except in compliance with the License.
# You may obtain a copy of the License at
#
#    http://www.apache.org/licenses/LICENSE-2.0
#
# Unless required by applicable law or agreed to in writing, software
# distributed under the License is distributed on an "AS IS" BASIS,
# WITHOUT WARRANTIES OR CONDITIONS OF ANY KIND, either express or implied.
# See the License for the specific language governing permissions and
# limitations under the License.

load(
<<<<<<< HEAD
    "@io_bazel_rules_go//go/private:common.bzl",
=======
    "//go/private:common.bzl",
    "as_iterable",
>>>>>>> 765f6762
    "has_simple_shared_lib_extension",
    "has_versioned_shared_lib_extension",
    "hdr_exts",
)
load(
    "//go/private:mode.bzl",
    "LINKMODE_C_ARCHIVE",
    "LINKMODE_C_SHARED",
    "LINKMODE_NORMAL",
    "extldflags_from_cc_toolchain",
)
load(
    "@rules_cc//cc:defs.bzl",
    "cc_import",
    "cc_library",
)

def cgo_configure(go, srcs, cdeps, cppopts, copts, cxxopts, clinkopts):
    """cgo_configure returns the inputs and compile / link options
    that are required to build a cgo archive.

    Args:
        go: a GoContext.
        srcs: list of source files being compiled. Include options are added
            for the headers.
        cdeps: list of Targets for C++ dependencies. Include and link options
            may be added.
        cppopts: list of C preprocessor options for the library.
        copts: list of C compiler options for the library.
        cxxopts: list of C++ compiler options for the library.
        clinkopts: list of linker options for the library.

    Returns: a struct containing:
        inputs: depset of files that must be available for the build.
        deps: depset of files for dynamic libraries.
        runfiles: runfiles object for the C/C++ dependencies.
        cppopts: complete list of preprocessor options
        copts: complete list of C compiler options.
        cxxopts: complete list of C++ compiler options.
        objcopts: complete list of Objective-C compiler options.
        objcxxopts: complete list of Objective-C++ compiler options.
        clinkopts: complete list of linker options.
    """
    if not go.cgo_tools:
        fail("Go toolchain does not support cgo")

    cppopts = list(cppopts)
    copts = go.cgo_tools.c_compile_options + copts
    cxxopts = go.cgo_tools.cxx_compile_options + cxxopts
    objcopts = go.cgo_tools.objc_compile_options + copts
    objcxxopts = go.cgo_tools.objcxx_compile_options + cxxopts
    clinkopts = extldflags_from_cc_toolchain(go) + clinkopts

    # NOTE(#2545): avoid unnecessary dynamic link
    if "-static-libstdc++" in clinkopts:
        clinkopts = [
            option
            for option in clinkopts
            if option not in ("-lstdc++", "-lc++")
        ]

    if go.mode != LINKMODE_NORMAL:
        for opt_list in (copts, cxxopts, objcopts, objcxxopts):
            if "-fPIC" not in opt_list:
                opt_list.append("-fPIC")

    seen_includes = {}
    seen_quote_includes = {}
    seen_system_includes = {}
    have_hdrs = any([f.basename.endswith(ext) for f in srcs for ext in hdr_exts])
    if have_hdrs:
        # Add include paths for all sources so we can use include paths relative
        # to any source file or any header file. The go command requires all
        # sources to be in the same directory, but that's not necessarily the
        # case here.
        #
        # Use -I so either <> or "" includes may be used (same as go command).
        for f in srcs:
            _include_unique(cppopts, "-I", f.dirname, seen_includes)

    inputs_direct = []
    inputs_transitive = []
    deps_direct = []
    lib_opts = []
    runfiles = go._ctx.runfiles(collect_data = True)

    # Always include the sandbox as part of the build. Bazel does this, but it
    # doesn't appear in the CompilationContext.
    _include_unique(cppopts, "-iquote", ".", seen_quote_includes)
    for d in cdeps:
        runfiles = runfiles.merge(d.data_runfiles)
        if CcInfo in d:
            cc_transitive_headers = d[CcInfo].compilation_context.headers
            inputs_transitive.append(cc_transitive_headers)
            cc_libs, cc_link_flags = _cc_libs_and_flags(d)
            inputs_direct.extend(cc_libs)
            deps_direct.extend(cc_libs)
            cc_defines = d[CcInfo].compilation_context.defines.to_list()
            cppopts.extend(["-D" + define for define in cc_defines])
            cc_includes = d[CcInfo].compilation_context.includes.to_list()
            for inc in cc_includes:
                _include_unique(cppopts, "-I", inc, seen_includes)
            cc_quote_includes = d[CcInfo].compilation_context.quote_includes.to_list()
            for inc in cc_quote_includes:
                _include_unique(cppopts, "-iquote", inc, seen_quote_includes)
            cc_system_includes = d[CcInfo].compilation_context.system_includes.to_list()
            for inc in cc_system_includes:
                _include_unique(cppopts, "-isystem", inc, seen_system_includes)
            for lib in cc_libs:
                # If both static and dynamic variants are available, Bazel will only give
                # us the static variant. We'll get one file for each transitive dependency,
                # so the same file may appear more than once.
                if (lib.basename.startswith("lib") and
                    has_simple_shared_lib_extension(lib.basename)):
                    # If the loader would be able to find the library using rpaths,
                    # use -L and -l instead of hard coding the path to the library in
                    # the binary. This gives users more flexibility. The linker will add
                    # rpaths later. We can't add them here because they are relative to
                    # the binary location, and we don't know where that is.
                    libname = lib.basename[len("lib"):lib.basename.rindex(".")]
                    clinkopts.extend(["-L", lib.dirname, "-l", libname])
                    inputs_direct.append(lib)
                elif (lib.basename.startswith("lib") and
                      has_versioned_shared_lib_extension(lib.basename)):
                    # With a versioned shared library, we must use the full filename,
                    # otherwise the library will not be found by the linker.
                    libname = ":%s" % lib.basename
                    clinkopts.extend(["-L", lib.dirname, "-l", libname])
                    inputs_direct.append(lib)
                else:
                    lib_opts.append(lib.path)
            clinkopts.extend(cc_link_flags)

        elif hasattr(d, "objc"):
            cppopts.extend(["-D" + define for define in d.objc.define.to_list()])
            for inc in d.objc.include.to_list():
                _include_unique(cppopts, "-I", inc, seen_includes)
            for inc in d.objc.iquote.to_list():
                _include_unique(cppopts, "-iquote", inc, seen_quote_includes)
            for inc in d.objc.include_system.to_list():
                _include_unique(cppopts, "-isystem", inc, seen_system_includes)

            # TODO(jayconrod): do we need to link against dynamic libraries or
            # frameworks? We link against *_fully_linked.a, so maybe not?

        else:
            fail("unknown library has neither cc nor objc providers: %s" % d.label)

    inputs = depset(direct = inputs_direct, transitive = inputs_transitive)
    deps = depset(direct = deps_direct)

    # HACK: some C/C++ toolchains will ignore libraries (including dynamic libs
    # specified with -l flags) unless they appear after .o or .a files with
    # undefined symbols they provide. Put all the .a files from cdeps first,
    # so that we actually link with -lstdc++ and others.
    clinkopts = lib_opts + clinkopts

    return struct(
        inputs = inputs,
        deps = deps,
        runfiles = runfiles,
        cppopts = cppopts,
        copts = copts,
        cxxopts = cxxopts,
        objcopts = objcopts,
        objcxxopts = objcxxopts,
        clinkopts = clinkopts,
    )

def _cc_libs_and_flags(target):
    # Copied from get_libs_for_static_executable in migration instructions
    # from bazelbuild/bazel#7036.
    libs = []
    flags = []
    for li in target[CcInfo].linking_context.linker_inputs.to_list():
        flags.extend(li.user_link_flags)
        for library_to_link in li.libraries:
            if library_to_link.static_library != None:
                libs.append(library_to_link.static_library)
            elif library_to_link.pic_static_library != None:
                libs.append(library_to_link.pic_static_library)
            elif library_to_link.interface_library != None:
                libs.append(library_to_link.interface_library)
            elif library_to_link.dynamic_library != None:
                libs.append(library_to_link.dynamic_library)
    return libs, flags

_DEFAULT_PLATFORM_COPTS = select({
    "@io_bazel_rules_go//go/platform:darwin": [],
    "@io_bazel_rules_go//go/platform:windows_amd64": ["-mthreads"],
    "//conditions:default": ["-pthread"],
})

def _include_unique(opts, flag, include, seen):
    if include in seen:
        return
    seen[include] = True
    opts.extend([flag, include])

# Sets up the cc_ targets when a go_binary is built in either c-archive or
# c-shared mode.
def go_binary_c_archive_shared(name, kwargs):
    linkmode = kwargs.get("linkmode")
    if linkmode not in [LINKMODE_C_SHARED, LINKMODE_C_ARCHIVE]:
        return
    cgo_exports = name + ".cgo_exports"
    c_hdrs = name + ".c_hdrs"
    cc_import_name = name + ".cc_import"
    cc_library_name = name + ".cc"
    tags = kwargs.get("tags", ["manual"])
    if "manual" not in tags:
        # These archives can't be built on all platforms, so use "manual" tags.
        tags.append("manual")
    native.filegroup(
        name = cgo_exports,
        srcs = [name],
        output_group = "cgo_exports",
        visibility = ["//visibility:private"],
        tags = tags,
    )
    native.genrule(
        name = c_hdrs,
        srcs = [cgo_exports],
        outs = ["%s.h" % name],
        cmd = "cat $(SRCS) > $(@)",
        visibility = ["//visibility:private"],
        tags = tags,
    )
    cc_import_kwargs = {}
    if linkmode == LINKMODE_C_SHARED:
        cc_import_kwargs["shared_library"] = name
    elif linkmode == LINKMODE_C_ARCHIVE:
        cc_import_kwargs["static_library"] = name
        cc_import_kwargs["alwayslink"] = 1
    cc_import(
        name = cc_import_name,
        visibility = ["//visibility:private"],
        tags = tags,
        **cc_import_kwargs
    )
    cc_library(
        name = cc_library_name,
        hdrs = [c_hdrs],
        deps = [cc_import_name],
        alwayslink = 1,
        linkstatic = (linkmode == LINKMODE_C_ARCHIVE and 1 or 0),
        copts = _DEFAULT_PLATFORM_COPTS,
        linkopts = _DEFAULT_PLATFORM_COPTS,
        visibility = ["//visibility:public"],
        tags = tags,
    )<|MERGE_RESOLUTION|>--- conflicted
+++ resolved
@@ -13,12 +13,7 @@
 # limitations under the License.
 
 load(
-<<<<<<< HEAD
-    "@io_bazel_rules_go//go/private:common.bzl",
-=======
     "//go/private:common.bzl",
-    "as_iterable",
->>>>>>> 765f6762
     "has_simple_shared_lib_extension",
     "has_versioned_shared_lib_extension",
     "hdr_exts",
