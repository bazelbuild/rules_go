load(
    "//go/private:go_toolchain.bzl",
    "generate_toolchains",
    "go_toolchain",
)
load(
    "//go/private:sdk.bzl",
    "go_download_sdk",
    "go_host_sdk",
)
load(
    "//go/private:checker.bzl",
    "go_register_checker",
)
load(
    "//go/platform:list.bzl",
    "GOARCH",
    "GOOS",
    "GOOS_GOARCH",
)
load(
    "@io_bazel_rules_go//go/private:skylib/lib/versions.bzl",
    "versions",
)

DEFAULT_VERSION = "1.10.3"

MIN_SUPPORTED_VERSION = "1.9"

SDK_REPOSITORIES = {
    "1.10.3": {
        "darwin_amd64": ("go1.10.3.darwin-amd64.tar.gz", "131fd430350a3134d352ee75c5ca456cdf4443e492d0527a9651c7c04e2b458d"),
        "freebsd_386": ("go1.10.3.freebsd-386.tar.gz", "92a28ccd8caa173295490dfd3f1d10f3bc7eaf0953bf099631bc6c57a5842704"),
        "freebsd_amd64": ("go1.10.3.freebsd-amd64.tar.gz", "231d9e6f3b5acee1193cd18b98c89f1a51570fbc8ba7c6c6b67a7f7ff2985e2b"),
        "linux_386": ("go1.10.3.linux-386.tar.gz", "3d5fe1932c904a01acb13dae07a5835bffafef38bef9e5a05450c52948ebdeb4"),
        "linux_amd64": ("go1.10.3.linux-amd64.tar.gz", "fa1b0e45d3b647c252f51f5e1204aba049cde4af177ef9f2181f43004f901035"),
        "linux_arm64": ("go1.10.3.linux-arm64.tar.gz", "355128a05b456c9e68792143801ad18e0431510a53857f640f7b30ba92624ed2"),
        "linux_armv6l": ("go1.10.3.linux-armv6l.tar.gz", "d3df3fa3d153e81041af24f31a82f86a21cb7b92c1b5552fb621bad0320f06b6"),
        "linux_ppc64le": ("go1.10.3.linux-ppc64le.tar.gz", "f3640b2f0990a9617c937775f669ee18f10a82e424e5f87a8ce794a6407b8347"),
        "linux_s390x": ("go1.10.3.linux-s390x.tar.gz", "34385f64651f82fbc11dc43bdc410c2abda237bdef87f3a430d35a508ec3ce0d"),
        "windows_386": ("go1.10.3.windows-386.zip", "89696a29bdf808fa9861216a21824ae8eb2e750a54b1424ce7f2a177e5cd1466"),
        "windows_amd64": ("go1.10.3.windows-amd64.zip", "a3f19d4fc0f4b45836b349503e347e64e31ab830dedac2fc9c390836d4418edb"),
    },
    "1.10.2": {
        "darwin_amd64": ("go1.10.2.darwin-amd64.tar.gz", "360ad908840217ee1b2a0b4654666b9abb3a12c8593405ba88ab9bba6e64eeda"),
        "freebsd_386": ("go1.10.2.freebsd-386.tar.gz", "f272774839a95041cf8874171ef6a8c6692e8784544ca05abbb29c66643d24a9"),
        "freebsd_amd64": ("go1.10.2.freebsd-amd64.tar.gz", "6174ff4c2da7ebb064e7f2b28419d2cd5d3f7de34bec9e42d3716bdb190c9955"),
        "linux_386": ("go1.10.2.linux-386.tar.gz", "ea4caddf76b86ed5d101a61bc9a273be5b24d81f0567270bb4d5beaaded9b567"),
        "linux_amd64": ("go1.10.2.linux-amd64.tar.gz", "4b677d698c65370afa33757b6954ade60347aaca310ea92a63ed717d7cb0c2ff"),
        "linux_arm64": ("go1.10.2.linux-arm64.tar.gz", "d6af66c71b12d63c754d5bf49c3007dc1c9821eb1a945118bfd5a539a327c4c8"),
        "linux_armv6l": ("go1.10.2.linux-armv6l.tar.gz", "529a16b531d4561572db6ba9d357215b58a1953437a63e76dc0c597be9e25dd2"),
        "linux_ppc64le": ("go1.10.2.linux-ppc64le.tar.gz", "f0748502c90e9784b6368937f1d157913d18acdae72ac75add50e5c0c9efc85c"),
        "linux_s390x": ("go1.10.2.linux-s390x.tar.gz", "2266b7ebdbca13c21a1f6039c9f6887cd2c01617d1e2716ff4595307a0da1d46"),
        "windows_386": ("go1.10.2.windows-386.zip", "0bb12875044674d632d1f1b2f53cf33510a6df914178fe672f3f70f6f6cdf80d"),
        "windows_amd64": ("go1.10.2.windows-amd64.zip", "0fb4a893796e8151c0b8d0a3da4ed8cbb22bf6d98a3c29c915be4d7083f146ee"),
    },
    "1.10.1": {
        "darwin_amd64": ("go1.10.1.darwin-amd64.tar.gz", "0a5bbcbbb0d150338ba346151d2864fd326873beaedf964e2057008c8a4dc557"),
        "linux_386": ("go1.10.1.linux-386.tar.gz", "acbe19d56123549faf747b4f61b730008b185a0e2145d220527d2383627dfe69"),
        "linux_amd64": ("go1.10.1.linux-amd64.tar.gz", "72d820dec546752e5a8303b33b009079c15c2390ce76d67cf514991646c6127b"),
        "linux_armv6l": ("go1.10.1.linux-armv6l.tar.gz", "feca4e920d5ca25001dc0823390df79bc7ea5b5b8c03483e5a2c54f164654936"),
        "windows_386": ("go1.10.1.windows-386.zip", "2f09edd066cc929bb362262afab27609e8d4b96f7dfd3f3844238e3214db9b8a"),
        "windows_amd64": ("go1.10.1.windows-amd64.zip", "17f7664131202b469f4264161ff3cd0796e8398249d2b646bbe4990301afc678"),
        "freebsd_386": ("go1.10.1.freebsd-386.tar.gz", "3e7f0967348d554ebe385f2372411ecfdbdc3074c8ff3ccb9f2910a765c4e472"),
        "freebsd_amd64": ("go1.10.1.freebsd-amd64.tar.gz", "41f57f91363c81523ec23d4a25f0ba92bd66a8c1a35b6df82491a8413bd2cd62"),
        "linux_arm64": ("go1.10.1.linux-arm64.tar.gz", "1e07a159414b5090d31166d1a06ee501762076ef21140dcd54cdcbe4e68a9c9b"),
        "linux_ppc64le": ("go1.10.1.linux-ppc64le.tar.gz", "91d0026bbed601c4aad332473ed02f9a460b31437cbc6f2a37a88c0376fc3a65"),
        "linux_s390x": ("go1.10.1.linux-s390x.tar.gz", "e211a5abdacf843e16ac33a309d554403beb63959f96f9db70051f303035434b"),
    },
    "1.10": {
        "darwin_amd64": ("go1.10.darwin-amd64.tar.gz", "511a4799e8d64cda3352bb7fe72e359689ea6ef0455329cda6b6e1f3137326c1"),
        "linux_386": ("go1.10.linux-386.tar.gz", "2d26a9f41fd80eeb445cc454c2ba6b3d0db2fc732c53d7d0427a9f605bfc55a1"),
        "linux_amd64": ("go1.10.linux-amd64.tar.gz", "b5a64335f1490277b585832d1f6c7f8c6c11206cba5cd3f771dcb87b98ad1a33"),
        "linux_armv6l": ("go1.10.linux-armv6l.tar.gz", "6ff665a9ab61240cf9f11a07e03e6819e452a618a32ea05bbb2c80182f838f4f"),
        "windows_386": ("go1.10.windows-386.zip", "83edd9e52ce6d1c8f911e7bbf6f0a73952c613b4bf66438ceb1507f892240f11"),
        "windows_amd64": ("go1.10.windows-amd64.zip", "210b223031c254a6eb8fa138c3782b23af710a9959d64b551fa81edd762ea167"),
        "freebsd_386": ("go1.10.freebsd-386.tar.gz", "d1e84cc46fa7290a6849c794785d629239f07c6f3e565616fa5421dd51344211"),
        "freebsd_amd64": ("go1.10.freebsd-amd64.tar.gz", "9ecc9dd288e9727b9ed250d5adbcf21073c038391e8d96aff46c20800be317c3"),
        "linux_arm64": ("go1.10.linux-arm64.tar.gz", "efb47e5c0e020b180291379ab625c6ec1c2e9e9b289336bc7169e6aa1da43fd8"),
        "linux_ppc64le": ("go1.10.linux-ppc64le.tar.gz", "a1e22e2fbcb3e551e0bf59d0f8aeb4b3f2df86714f09d2acd260c6597c43beee"),
        "linux_s390x": ("go1.10.linux-s390x.tar.gz", "71cde197e50afe17f097f81153edb450f880267699f22453272d184e0f4681d7"),
    },
    "1.9.7": {
        "darwin_amd64": ("go1.9.7.darwin-amd64.tar.gz", "3f4f84406dcada4eec785dbc967747f61c1f1b4e36d7545161e282259e9b215f"),
        "freebsd_386": ("go1.9.7.freebsd-386.tar.gz", "9e7e42975747c80aa5efe10d9cbe258669b9f5ea7e647919ba786a0f75627bbe"),
        "freebsd_amd64": ("go1.9.7.freebsd-amd64.tar.gz", "19b2bd6b83d806602216e2cacc27e40e97b6026bde0ec18cfb990bd9f2932708"),
        "linux_386": ("go1.9.7.linux-386.tar.gz", "c689fdb0b4f4530e48b44a3e591e53660fcbc97c3757ff9c3028adadabcf8378"),
        "linux_amd64": ("go1.9.7.linux-amd64.tar.gz", "88573008f4f6233b81f81d8ccf92234b4f67238df0f0ab173d75a302a1f3d6ee"),
        "linux_arm64": ("go1.9.7.linux-arm64.tar.gz", "68f48c29f93e4c69bbbdb335f473d666b9f8791643f4003ef45283a968b41f86"),
        "linux_armv6l": ("go1.9.7.linux-armv6l.tar.gz", "83b165d617807d636d2cfe07f34920ab6e5374a07ab02d60edcaec008de608ee"),
        "linux_ppc64le": ("go1.9.7.linux-ppc64le.tar.gz", "66cc2b9d591c8ef5adc4c4454f871546b0bab6be1dcbd151c2881729884fbbdd"),
        "linux_s390x": ("go1.9.7.linux-s390x.tar.gz", "7148ba7bc6f40b342d35a28b0cc43dd8f2b2acd7fb3e8891bc95b0f783bc8c9f"),
        "windows_386": ("go1.9.7.windows-386.zip", "0748a66f221f7608d2a6e52dda93bccb5a2d4dd5d8458de481b7f88972558c3c"),
        "windows_amd64": ("go1.9.7.windows-amd64.zip", "8db4b21916a3bc79f48d0611202ee5814c82f671b36d5d2efcb446879456cd28"),
    },
    "1.9.6": {
        "darwin_amd64": ("go1.9.6.darwin-amd64.tar.gz", "3de992c35021963af33029b7c0703bf25d1a3bb9236d117ebde09a9e12dfe715"),
        "freebsd_386": ("go1.9.6.freebsd-386.tar.gz", "e038805a0211dff4935b9ec325a888aa70ab6dc655a2252ae93d8fbd6eb23413"),
        "freebsd_amd64": ("go1.9.6.freebsd-amd64.tar.gz", "d557b31eec03addeede54d007240a3d66d1f439fbf3f0666203fc3ef2e2cfe59"),
        "linux_386": ("go1.9.6.linux-386.tar.gz", "de65e35d7e540578e78a3c6917b9e9033b55617ef894a1de1a6a6da5a1b948dd"),
        "linux_amd64": ("go1.9.6.linux-amd64.tar.gz", "d1eb07f99ac06906225ac2b296503f06cc257b472e7d7817b8f822fe3766ebfe"),
        "linux_arm64": ("go1.9.6.linux-arm64.tar.gz", "8596d64b9f582d6209c04513824e428d1c356276180d2089d4dfcf4c7cf8a6cc"),
        "linux_armv6l": ("go1.9.6.linux-armv6l.tar.gz", "73e56ec4408650d9fda0be8282a9ad49c51ad17929b4d20c04cea07249726bd8"),
        "linux_ppc64le": ("go1.9.6.linux-ppc64le.tar.gz", "b1203546c68e3be7b5e36a5cfb6ff5ef94bd476f5423035bc7e65255858741ff"),
        "linux_s390x": ("go1.9.6.linux-s390x.tar.gz", "2baa6e48eedb8ec7e2a4d2454cdf05d1f46d5a07ff2f03cab5b7b8eadef7e112"),
        "windows_386": ("go1.9.6.windows-386.zip", "1ec01c451f13127bb592b74b8d3e5a9fa1a24e48e9172cda783f0cdda6434904"),
        "windows_amd64": ("go1.9.6.windows-amd64.zip", "0b3a31eb7a46ef3976098cb92fde63c0871dceced91b0a3187953456f8eb8d6e"),
    },
    "1.9.5": {
        "darwin_amd64": ("go1.9.5.darwin-amd64.tar.gz", "2300c620a307bdee08670a9190e0916337514fd0bec3ea19115329d18c49b586"),
        "linux_386": ("go1.9.5.linux-386.tar.gz", "52e0e3421ac4d9b8d8c89121ea93e5e3180a26679a8ea64ecbeb3657251634a3"),
        "linux_amd64": ("go1.9.5.linux-amd64.tar.gz", "d21bdabf4272c2248c41b45cec606844bdc5c7c04240899bde36c01a28c51ee7"),
        "linux_armv6l": ("go1.9.5.linux-armv6l.tar.gz", "e9b6f0cbd95ff3077ddeaec1958be77d9675f0cf5652a67152d28d84707a4e9e"),
        "windows_386": ("go1.9.5.windows-386.zip", "c29ea03496a5d61ddcc811110b3d6b8f774e89b19a6dc3839f2d2f82e3789635"),
        "windows_amd64": ("go1.9.5.windows-amd64.zip", "6c3ef0e069c0edb0b5e8575f0efca806f69354a7b808f9846b89046f46a260c2"),
        "freebsd_386": ("go1.9.5.freebsd-386.tar.gz", "9f8f7ad7249b26dc7bc8fdd335d89c1cae3de3232ac6c5053171eba9b5923a0a"),
        "freebsd_amd64": ("go1.9.5.freebsd-amd64.tar.gz", "141728cdde1adcb097f252d51aebbcff5e45e30f56bf066fcb158474c293c388"),
        "linux_arm64": ("go1.9.5.linux-arm64.tar.gz", "d0bb265559cd8613882e6bbd197a80ed7090684117c6fc6900aa58dea2463715"),
        "linux_ppc64le": ("go1.9.5.linux-ppc64le.tar.gz", "dfd928ab818f72b801273c669d86e6c05626f2c2addc1c7178bb715fc608daf2"),
        "linux_s390x": ("go1.9.5.linux-s390x.tar.gz", "82c86885c8cc4d62ff81f828529c72cacd0ca8b02d442dc659858c6738363775"),
    },
    "1.9.4": {
        "darwin_amd64": ("go1.9.4.darwin-amd64.tar.gz", "0e694bfa289453ecb056cc70456e42fa331408cfa6cc985a14edb01d8b4fec51"),
        "linux_386": ("go1.9.4.linux-386.tar.gz", "d440aee90dad851630559bcee2b767b543ce7e54f45162908f3e12c3489888ab"),
        "linux_amd64": ("go1.9.4.linux-amd64.tar.gz", "15b0937615809f87321a457bb1265f946f9f6e736c563d6c5e0bd2c22e44f779"),
        "linux_armv6l": ("go1.9.4.linux-armv6l.tar.gz", "3c8cf3f79754a9fd6b33e2d8f930ee37d488328d460065992c72bc41c7b41a49"),
        "windows_386": ("go1.9.4.windows-386.zip", "ad5905b211e543a1e59758acd4c6f30d446e5af8c4ea997961caf1ef02cdd56d"),
        "windows_amd64": ("go1.9.4.windows-amd64.zip", "880e011ac6f4a509308a62ec6d963dd9d561d0cdc705e93d81c750d7f1c696f4"),
        "freebsd_386": ("go1.9.4.freebsd-386.tar.gz", "ca5874943d1fe5f9698594f65bb4d82f9e0f7ca3a09b1c306819df6f7349fd17"),
        "freebsd_amd64": ("go1.9.4.freebsd-amd64.tar.gz", "d91c3dc997358af47fc0070c09586b3e7aa47282a75169fa6b00d9ac3ca61d89"),
        "linux_arm64": ("go1.9.4.linux-arm64.tar.gz", "41a71231e99ccc9989867dce2fcb697921a68ede0bd06fc288ab6c2f56be8864"),
        "linux_ppc64le": ("go1.9.4.linux-ppc64le.tar.gz", "8b25484a7b4b6db81b3556319acf9993cc5c82048c7f381507018cb7c35e746b"),
        "linux_s390x": ("go1.9.4.linux-s390x.tar.gz", "129f23b13483b1a7ccef49bc4319daf25e1b306f805780fdb5526142985edb68"),
    },
    "1.9.3": {
        "darwin_amd64": ("go1.9.3.darwin-amd64.tar.gz", "f84b39c2ed7df0c2f1648e2b90b2198a6783db56b53700dabfa58afd6335d324"),
        "linux_386": ("go1.9.3.linux-386.tar.gz", "bc0782ac8116b2244dfe2a04972bbbcd7f1c2da455a768ab47b32864bcd0d49d"),
        "linux_amd64": ("go1.9.3.linux-amd64.tar.gz", "a4da5f4c07dfda8194c4621611aeb7ceaab98af0b38bfb29e1be2ebb04c3556c"),
        "linux_armv6l": ("go1.9.3.linux-armv6l.tar.gz", "926d6cd6c21ef3419dca2e5da8d4b74b99592ab1feb5a62a4da244e6333189d2"),
        "windows_386": ("go1.9.3.windows-386.zip", "cab7d4e008adefed322d36dee87a4c1775ab60b25ce587a2b55d90c75d0bafbc"),
        "windows_amd64": ("go1.9.3.windows-amd64.zip", "4eee59bb5b70abc357aebd0c54f75e46322eb8b58bbdabc026fdd35834d65e1e"),
        "freebsd_386": ("go1.9.3.freebsd-386.tar.gz", "a755739e3be0415344d62ea3b168bdcc9a54f7862ac15832684ff2d3e8127a03"),
        "freebsd_amd64": ("go1.9.3.freebsd-amd64.tar.gz", "f95066089a88749c45fae798422d04e254fe3b622ff030d12bdf333402b186ec"),
        "linux_arm64": ("go1.9.3.linux-arm64.tar.gz", "065d79964023ccb996e9dbfbf94fc6969d2483fbdeeae6d813f514c5afcd98d9"),
        "linux_ppc64le": ("go1.9.3.linux-ppc64le.tar.gz", "c802194b1af0cd904689923d6d32f3ed68f9d5f81a3e4a82406d9ce9be163681"),
        "linux_s390x": ("go1.9.3.linux-s390x.tar.gz", "85e9a257664f84154e583e0877240822bb2fe4308209f5ff57d80d16e2fb95c5"),
    },
    "1.9.2": {
        "darwin_amd64": ("go1.9.2.darwin-amd64.tar.gz", "73fd5840d55f5566d8db6c0ffdd187577e8ebe650c783f68bd27cbf95bde6743"),
        "linux_386": ("go1.9.2.linux-386.tar.gz", "574b2c4b1a248e58ef7d1f825beda15429610a2316d9cbd3096d8d3fa8c0bc1a"),
        "linux_amd64": ("go1.9.2.linux-amd64.tar.gz", "de874549d9a8d8d8062be05808509c09a88a248e77ec14eb77453530829ac02b"),
        "linux_armv6l": ("go1.9.2.linux-armv6l.tar.gz", "8a6758c8d390e28ef2bcea511f62dcb43056f38c1addc06a8bc996741987e7bb"),
        "windows_386": ("go1.9.2.windows-386.zip", "35d3be5d7b97c6d11ffb76c1b19e20a824e427805ee918e82c08a2e5793eda20"),
        "windows_amd64": ("go1.9.2.windows-amd64.zip", "682ec3626a9c45b657c2456e35cadad119057408d37f334c6c24d88389c2164c"),
        "freebsd_386": ("go1.9.2.freebsd-386.tar.gz", "809dcb0a8457c8d0abf954f20311a1ee353486d0ae3f921e9478189721d37677"),
        "freebsd_amd64": ("go1.9.2.freebsd-amd64.tar.gz", "8be985c3e251c8e007fa6ecd0189bc53e65cc519f4464ddf19fa11f7ed251134"),
        "linux_arm64": ("go1.9.2.linux-arm64.tar.gz", "0016ac65ad8340c84f51bc11dbb24ee8265b0a4597dbfdf8d91776fc187456fa"),
        "linux_ppc64le": ("go1.9.2.linux-ppc64le.tar.gz", "adb440b2b6ae9e448c253a20836d8e8aa4236f731d87717d9c7b241998dc7f9d"),
        "linux_s390x": ("go1.9.2.linux-s390x.tar.gz", "a7137b4fbdec126823a12a4b696eeee2f04ec616e9fb8a54654c51d5884c1345"),
    },
    "1.9.1": {
        "darwin_amd64": ("go1.9.1.darwin-amd64.tar.gz", "59bc6deee2969dddc4490b684b15f63058177f5c7e27134c060288b7d76faab0"),
        "linux_386": ("go1.9.1.linux-386.tar.gz", "2cea1ce9325cb40839601b566bc02b11c92b2942c21110b1b254c7e72e5581e7"),
        "linux_amd64": ("go1.9.1.linux-amd64.tar.gz", "07d81c6b6b4c2dcf1b5ef7c27aaebd3691cdb40548500941f92b221147c5d9c7"),
        "linux_armv6l": ("go1.9.1.linux-armv6l.tar.gz", "65a0495a50c7c240a6487b1170939586332f6c8f3526abdbb9140935b3cff14c"),
        "windows_386": ("go1.9.1.windows-386.zip", "ea9c79c9e6214c9a78a107ef5a7bff775a281bffe8c2d50afa66d2d33998078a"),
        "windows_amd64": ("go1.9.1.windows-amd64.zip", "8dc72a3881388e4e560c2e45f6be59860b623ad418e7da94e80fee012221cc81"),
        "freebsd_386": ("go1.9.1.freebsd-386.tar.gz", "0da7ad96606a8ceea85652eb20816077769d51de9219d85b9b224a3390070c50"),
        "freebsd_amd64": ("go1.9.1.freebsd-amd64.tar.gz", "c4eeacbb94821c5f252897a4d49c78293eaa97b29652d789dce9e79bc6aa6163"),
        "linux_arm64": ("go1.9.1.linux-arm64.tar.gz", "d31ecae36efea5197af271ccce86ccc2baf10d2e04f20d0fb75556ecf0614dad"),
        "linux_ppc64le": ("go1.9.1.linux-ppc64le.tar.gz", "de57b6439ce9d4dd8b528599317a35fa1e09d6aa93b0a80e3945018658d963b8"),
        "linux_s390x": ("go1.9.1.linux-s390x.tar.gz", "9adf03574549db82a72e0d721ef2178ec5e51d1ce4f309b271a2bca4dcf206f6"),
    },
    "1.9": {
        "darwin_amd64": ("go1.9.darwin-amd64.tar.gz", "c2df361ec6c26fcf20d5569496182cb20728caa4d351bc430b2f0f1212cca3e0"),
        "linux_386": ("go1.9.linux-386.tar.gz", "7cccff99dacf59162cd67f5b11070d667691397fd421b0a9ad287da019debc4f"),
        "linux_amd64": ("go1.9.linux-amd64.tar.gz", "d70eadefce8e160638a9a6db97f7192d8463069ab33138893ad3bf31b0650a79"),
        "linux_armv6l": ("go1.9.linux-armv6l.tar.gz", "f52ca5933f7a8de2daf7a3172b0406353622c6a39e67dd08bbbeb84c6496f487"),
        "windows_386": ("go1.9.windows-386.zip", "ecfe6f5be56acedc56cd9ff735f239a12a7c94f40b0ea9753bbfd17396f5e4b9"),
        "windows_amd64": ("go1.9.windows-amd64.zip", "874b144b994643cff1d3f5875369d65c01c216bb23b8edddf608facc43966c8b"),
        "freebsd_386": ("go1.9.freebsd-386.tar.gz", "9e415e340eaea526170b0fd59aa55939ff4f76c126193002971e8c6799e2ed3a"),
        "freebsd_amd64": ("go1.9.freebsd-amd64.tar.gz", "ba54efb2223fb4145604dcaf8605d519467f418ab02c081d3cd0632b6b43b6e7"),
        "linux_ppc64le": ("go1.9.linux-ppc64le.tar.gz", "10b66dae326b32a56d4c295747df564616ec46ed0079553e88e39d4f1b2ae985"),
        "linux_arm64": ("go1.9.linux-arm64.tar.gz", "0958dcf454f7f26d7acc1a4ddc34220d499df845bc2051c14ff8efdf1e3c29a6"),
        "linux_s390x": ("go1.9.linux-s390x.tar.gz", "e06231e4918528e2eba1d3cff9bc4310b777971e5d8985f9772c6018694a3af8"),
    },
}

_label_prefix = "@io_bazel_rules_go//go/toolchain:"

def go_register_toolchains(go_version = DEFAULT_VERSION, go_checker = None):
    """See /go/toolchains.rst#go-register-toolchains for full documentation."""
    if "go_sdk" not in native.existing_rules():
        if go_version in SDK_REPOSITORIES:
            if not versions.is_at_least(MIN_SUPPORTED_VERSION, go_version):
                print("DEPRECATED: go_register_toolchains: support for Go versions before {} will be removed soon".format(MIN_SUPPORTED_VERSION))
            go_download_sdk(
                name = "go_sdk",
                sdks = SDK_REPOSITORIES[go_version],
            )
        elif go_version == "host":
            go_host_sdk(
                name = "go_sdk",
            )
        else:
            fail("Unknown go version {}".format(go_version))

<<<<<<< HEAD
    # Use the final dictionaries to register all the toolchains
    for toolchain in _toolchains:
        name = _label_prefix + toolchain["name"]
        native.register_toolchains(name)

    if go_checker:
        # Override default definition in go_rules_dependencies().
        go_register_checker(
            name = "io_bazel_rules_go_checker",
            checker = go_checker,
        )

=======
>>>>>>> 7f24e4f0
def declare_constraints():
    for goos, constraint in GOOS.items():
        if constraint:
            native.alias(
                name = goos,
                actual = constraint,
            )
        else:
            native.constraint_value(
                name = goos,
                constraint_setting = "@bazel_tools//platforms:os",
            )
    for goarch, constraint in GOARCH.items():
        if constraint:
            native.alias(
                name = goarch,
                actual = constraint,
            )
        else:
            native.constraint_value(
                name = goarch,
                constraint_setting = "@bazel_tools//platforms:cpu",
            )
    for goos, goarch in GOOS_GOARCH:
        native.platform(
            name = goos + "_" + goarch,
            constraint_values = [
                ":" + goos,
                ":" + goarch,
            ],
        )

def declare_toolchains(host, sdk):
    # Use the final dictionaries to create all the toolchains
    for toolchain in generate_toolchains(host, sdk):
        go_toolchain(**toolchain)<|MERGE_RESOLUTION|>--- conflicted
+++ resolved
@@ -205,12 +205,6 @@
         else:
             fail("Unknown go version {}".format(go_version))
 
-<<<<<<< HEAD
-    # Use the final dictionaries to register all the toolchains
-    for toolchain in _toolchains:
-        name = _label_prefix + toolchain["name"]
-        native.register_toolchains(name)
-
     if go_checker:
         # Override default definition in go_rules_dependencies().
         go_register_checker(
@@ -218,8 +212,6 @@
             checker = go_checker,
         )
 
-=======
->>>>>>> 7f24e4f0
 def declare_constraints():
     for goos, constraint in GOOS.items():
         if constraint:
