/* Copyright 2016 The Bazel Authors. All rights reserved.

Licensed under the Apache License, Version 2.0 (the "License");
you may not use this file except in compliance with the License.
You may obtain a copy of the License at

   http://www.apache.org/licenses/LICENSE-2.0

Unless required by applicable law or agreed to in writing, software
distributed under the License is distributed on an "AS IS" BASIS,
WITHOUT WARRANTIES OR CONDITIONS OF ANY KIND, either express or implied.
See the License for the specific language governing permissions and
limitations under the License.
*/

// Bare bones Go testing support for Bazel.

package main

import (
	"flag"
	"fmt"
	"go/ast"
	"go/build"
	"go/doc"
	"go/parser"
	"go/token"
	"log"
	"os"
	"path/filepath"
	"sort"
	"strings"
	"text/template"
)

type Import struct {
	Name string
	Path string
}

type TestCase struct {
	Package string
	Name    string
}

type Example struct {
	Package   string
	Name      string
	Output    string
	Unordered bool
}

// Cases holds template data.
type Cases struct {
	RunDir     string
	Imports    []*Import
	Tests      []TestCase
	Benchmarks []TestCase
	Examples   []Example
	TestMain   string
	Coverage   bool
}

var codeTpl = `
package main
import (
	"flag"
	"log"
	"os"
	"path/filepath"
	"strconv"
	"testing"
	"testing/internal/testdeps"

{{if .Coverage}}
	"github.com/bazelbuild/rules_go/go/tools/coverdata"
{{end}}

{{range $p := .Imports}}
	{{$p.Name}} "{{$p.Path}}"
{{end}}
)

var allTests = []testing.InternalTest{
{{range .Tests}}
	{"{{.Name}}", {{.Package}}.{{.Name}} },
{{end}}
}

var benchmarks = []testing.InternalBenchmark{
{{range .Benchmarks}}
	{"{{.Name}}", {{.Package}}.{{.Name}} },
{{end}}
}

var examples = []testing.InternalExample{
{{range .Examples}}
	{Name: "{{.Name}}", F: {{.Package}}.{{.Name}}, Output: {{printf "%q" .Output}}, Unordered: {{.Unordered}} },
{{end}}
}

func testsInShard() []testing.InternalTest {
	totalShards, err := strconv.Atoi(os.Getenv("TEST_TOTAL_SHARDS"))
	if err != nil || totalShards <= 1 {
		return allTests
	}
	shardIndex, err := strconv.Atoi(os.Getenv("TEST_SHARD_INDEX"))
	if err != nil || shardIndex < 0 {
		return allTests
	}
	tests := []testing.InternalTest{}
	for i, t := range allTests {
		if i % totalShards == shardIndex {
			tests = append(tests, t)
		}
	}
	return tests
}

func main() {
	// Check if we're being run by Bazel and change directories if so.
<<<<<<< HEAD
	// TEST_SRCDIR is set by the Bazel test runner, so that makes a decent proxy.
	if _, ok := os.LookupEnv("TEST_SRCDIR"); ok {
		abs, absErr := filepath.Abs({{printf "%q" .RunDir}})
		if err := os.Chdir({{printf "%q" .RunDir}}); err != nil {
			log.Fatalf("could not change to test directory: %v", err)
		}
		if absErr == nil {
			os.Setenv("PWD", abs)
		}
=======
	// TEST_SRCDIR and TEST_WORKSPACE are set by the Bazel test runner, so that makes a decent proxy.
	testSrcdir := os.Getenv("TEST_SRCDIR")
	testWorkspace := os.Getenv("TEST_WORKSPACE")
	if testSrcdir != "" && testWorkspace != "" {
		abs := filepath.Join(testSrcdir, testWorkspace, {{printf "%q" .RunDir}})
		if err := os.Chdir(abs); err != nil {
			log.Fatalf("could not change to test directory: %v", err)
		}
		os.Setenv("PWD", abs)
>>>>>>> 80b649d5
	}

	if filter := os.Getenv("TESTBRIDGE_TEST_ONLY"); filter != "" {
		if f := flag.Lookup("test.run"); f != nil {
			f.Value.Set(filter)
		}
	}

	{{if .Coverage}}
	if len(coverdata.Cover.Counters) > 0 {
		testing.RegisterCover(coverdata.Cover)
	}
	if coverageDat, ok := os.LookupEnv("COVERAGE_OUTPUT_FILE"); ok {
		if testing.CoverMode() != "" {
			flag.Lookup("test.coverprofile").Value.Set(coverageDat)
		}
	}
	{{end}}

	m := testing.MainStart(testdeps.TestDeps{}, testsInShard(), benchmarks, examples)
	{{if not .TestMain}}
	os.Exit(m.Run())
	{{else}}
	{{.TestMain}}(m)
	{{end}}
}
`

func run(args []string) error {
	// Prepare our flags
	imports := multiFlag{}
	sources := multiFlag{}
	flags := flag.NewFlagSet("GoTestGenTest", flag.ExitOnError)
	goenv := envFlags(flags)
	runDir := flags.String("rundir", ".", "Path to directory where tests should run.")
	out := flags.String("output", "", "output file to write. Defaults to stdout.")
	coverage := flags.Bool("coverage", false, "whether coverage is supported")
	flags.Var(&imports, "import", "Packages to import")
	flags.Var(&sources, "src", "Sources to process for tests")
	if err := flags.Parse(args); err != nil {
		return err
	}
	if err := goenv.checkFlags(); err != nil {
		return err
	}
	// Process import args
	importMap := map[string]*Import{}
	for _, imp := range imports {
		parts := strings.Split(imp, "=")
		if len(parts) != 2 {
			return fmt.Errorf("Invalid import %q specified", imp)
		}
		i := &Import{Name: parts[0], Path: parts[1]}
		importMap[i.Name] = i
	}
	// Process source args
	sourceList := []string{}
	sourceMap := map[string]string{}
	for _, s := range sources {
		parts := strings.Split(s, "=")
		if len(parts) != 2 {
			return fmt.Errorf("Invalid source %q specified", s)
		}
		sourceList = append(sourceList, parts[1])
		sourceMap[parts[1]] = parts[0]
	}

	// filter our input file list
	filenames, err := filterFiles(build.Default, sourceList)
	if err != nil {
		return err
	}

	outFile := os.Stdout
	if *out != "" {
		var err error
		outFile, err = os.Create(*out)
		if err != nil {
			return fmt.Errorf("os.Create(%q): %v", *out, err)
		}
		defer outFile.Close()
	}

	cases := Cases{
		RunDir:   strings.Replace(filepath.FromSlash(*runDir), `\`, `\\`, -1),
		Coverage: *coverage,
	}

	testFileSet := token.NewFileSet()
	pkgs := map[string]bool{}
	for _, f := range filenames {
		parse, err := parser.ParseFile(testFileSet, f, nil, parser.ParseComments)
		if err != nil {
			return fmt.Errorf("ParseFile(%q): %v", f, err)
		}
		pkg := sourceMap[f]
		if strings.HasSuffix(parse.Name.String(), "_test") {
			pkg += "_test"
		}
		for _, e := range doc.Examples(parse) {
			if e.Output == "" && !e.EmptyOutput {
				continue
			}
			cases.Examples = append(cases.Examples, Example{
				Name:      "Example" + e.Name,
				Package:   pkg,
				Output:    e.Output,
				Unordered: e.Unordered,
			})
			pkgs[pkg] = true
		}
		for _, d := range parse.Decls {
			fn, ok := d.(*ast.FuncDecl)
			if !ok {
				continue
			}
			if fn.Recv != nil {
				continue
			}
			if fn.Name.Name == "TestMain" {
				// TestMain is not, itself, a test
				pkgs[pkg] = true
				cases.TestMain = fmt.Sprintf("%s.%s", pkg, fn.Name.Name)
				continue
			}

			// Here we check the signature of the Test* function. To
			// be considered a test:

			// 1. The function should have a single argument.
			if len(fn.Type.Params.List) != 1 {
				continue
			}

			// 2. The function should return nothing.
			if fn.Type.Results != nil {
				continue
			}

			// 3. The only parameter should have a type identified as
			//    *<something>.T
			starExpr, ok := fn.Type.Params.List[0].Type.(*ast.StarExpr)
			if !ok {
				continue
			}
			selExpr, ok := starExpr.X.(*ast.SelectorExpr)
			if !ok {
				continue
			}

			// We do not descriminate on the referenced type of the
			// parameter being *testing.T. Instead we assert that it
			// should be *<something>.T. This is because the import
			// could have been aliased as a different identifier.

			if strings.HasPrefix(fn.Name.Name, "Test") {
				if selExpr.Sel.Name != "T" {
					continue
				}
				pkgs[pkg] = true
				cases.Tests = append(cases.Tests, TestCase{
					Package: pkg,
					Name:    fn.Name.Name,
				})
			}
			if strings.HasPrefix(fn.Name.Name, "Benchmark") {
				if selExpr.Sel.Name != "B" {
					continue
				}
				pkgs[pkg] = true
				cases.Benchmarks = append(cases.Benchmarks, TestCase{
					Package: pkg,
					Name:    fn.Name.Name,
				})
			}
		}
	}
	// Add only the imports we found tests for
	for pkg := range pkgs {
		cases.Imports = append(cases.Imports, importMap[pkg])
	}
	sort.Slice(cases.Imports, func(i, j int) bool {
		return cases.Imports[i].Name < cases.Imports[j].Name
	})
	tpl := template.Must(template.New("source").Parse(codeTpl))
	if err := tpl.Execute(outFile, &cases); err != nil {
		return fmt.Errorf("template.Execute(%v): %v", cases, err)
	}
	return nil
}

func main() {
	log.SetFlags(0)
	log.SetPrefix("GoTestGenTest: ")
	if err := run(os.Args[1:]); err != nil {
		log.Fatal(err)
	}
}<|MERGE_RESOLUTION|>--- conflicted
+++ resolved
@@ -119,17 +119,6 @@
 
 func main() {
 	// Check if we're being run by Bazel and change directories if so.
-<<<<<<< HEAD
-	// TEST_SRCDIR is set by the Bazel test runner, so that makes a decent proxy.
-	if _, ok := os.LookupEnv("TEST_SRCDIR"); ok {
-		abs, absErr := filepath.Abs({{printf "%q" .RunDir}})
-		if err := os.Chdir({{printf "%q" .RunDir}}); err != nil {
-			log.Fatalf("could not change to test directory: %v", err)
-		}
-		if absErr == nil {
-			os.Setenv("PWD", abs)
-		}
-=======
 	// TEST_SRCDIR and TEST_WORKSPACE are set by the Bazel test runner, so that makes a decent proxy.
 	testSrcdir := os.Getenv("TEST_SRCDIR")
 	testWorkspace := os.Getenv("TEST_WORKSPACE")
@@ -139,7 +128,6 @@
 			log.Fatalf("could not change to test directory: %v", err)
 		}
 		os.Setenv("PWD", abs)
->>>>>>> 80b649d5
 	}
 
 	if filter := os.Getenv("TESTBRIDGE_TEST_ONLY"); filter != "" {
