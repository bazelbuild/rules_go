--- conflicted
+++ resolved
@@ -27,11 +27,6 @@
 	"io/ioutil"
 	"log"
 	"os"
-<<<<<<< HEAD
-	"os/exec"
-=======
-	"path/filepath"
->>>>>>> 5a2ee838
 	"strconv"
 )
 
