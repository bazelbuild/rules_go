// Copyright 2017 The Bazel Authors. All rights reserved.
//
// Licensed under the Apache License, Version 2.0 (the "License");
// you may not use this file except in compliance with the License.
// You may obtain a copy of the License at
//
//    http://www.apache.org/licenses/LICENSE-2.0
//
// Unless required by applicable law or agreed to in writing, software
// distributed under the License is distributed on an "AS IS" BASIS,
// WITHOUT WARRANTIES OR CONDITIONS OF ANY KIND, either express or implied.
// See the License for the specific language governing permissions and
// limitations under the License.

// compile compiles .go files with "go tool compile". It is invoked by the
// Go rules as an action.
package main

import (
<<<<<<< HEAD
	"bytes"
=======
	"errors"
>>>>>>> 88ea1e75
	"flag"
	"fmt"
	"go/build"
	"io/ioutil"
	"log"
	"os"
	"os/exec"
	"path/filepath"
	"strings"
)

func run(args []string) error {
	unfiltered := multiFlag{}
	deps := multiFlag{}
	search := multiFlag{}
	importmap := multiFlag{}
	flags := flag.NewFlagSet("compile", flag.ContinueOnError)
	goenv := envFlags(flags)
	flags.Var(&unfiltered, "src", "A source file to be filtered and compiled")
	flags.Var(&deps, "dep", "Import path of a direct dependency")
	flags.Var(&search, "I", "Search paths of a direct dependency")
	flags.Var(&importmap, "importmap", "Import maps of a direct dependency")
	checker := flags.String("checker", "", "The checker binary")
	trimpath := flags.String("trimpath", "", "The base of the paths to trim")
	output := flags.String("o", "", "The output object file to write")
	packageList := flags.String("package_list", "", "The file containing the list of standard library packages")
	testfilter := flags.String("testfilter", "off", "Controls test package filtering")
	// process the args
	if err := flags.Parse(args); err != nil {
		return err
	}
	if err := goenv.update(); err != nil {
		return err
	}
	absOutput := abs(*output) // required to work with long paths on Windows

	var matcher func(f *goMetadata) bool
	switch *testfilter {
	case "off":
		matcher = func(f *goMetadata) bool {
			return true
		}
	case "only":
		matcher = func(f *goMetadata) bool {
			return strings.HasSuffix(f.pkg, "_test")
		}
	case "exclude":
		matcher = func(f *goMetadata) bool {
			return !strings.HasSuffix(f.pkg, "_test")
		}
	default:
		return fmt.Errorf("Invalid test filter %q", *testfilter)
	}
	// apply build constraints to the source list
	bctx := goenv.BuildContext()
	all, err := readFiles(bctx, unfiltered)
	if err != nil {
		return err
	}
	files := []*goMetadata{}
	for _, f := range all {
		if matcher(f) {
			files = append(files, f)
		}
	}
	if len(files) == 0 {
		// We need to run the compiler to create a valid archive, even if there's
		// nothing in it. GoPack will complain if we try to add assembly or cgo
		// objects.
		emptyPath := filepath.Join(abs(*trimpath), "_empty.go")
		if err := ioutil.WriteFile(emptyPath, []byte("package empty\n"), 0666); err != nil {
			return err
		}
		files = append(files, &goMetadata{filename: emptyPath})
	}

	goargs := []string{"tool", "compile"}
	if goenv.shared {
		goargs = append(goargs, "-shared")
	}
	goargs = append(goargs, "-trimpath", abs(*trimpath))
	for _, path := range search {
		goargs = append(goargs, "-I", abs(path))
	}
	strictdeps := deps
	for _, mapping := range importmap {
		i := strings.Index(mapping, "=")
		if i < 0 {
			return fmt.Errorf("Invalid importmap %v: no = separator", mapping)
		}
		source := mapping[:i]
		actual := mapping[i+1:]
		if source == "" || actual == "" || source == actual {
			continue
		}
		goargs = append(goargs, "-importmap", mapping)
		strictdeps = append(strictdeps, source)
	}
	goargs = append(goargs, "-pack", "-o", absOutput)
	goargs = append(goargs, flags.Args()...)
	for _, f := range files {
		goargs = append(goargs, f.filename)
	}

	// Check that the filtered sources don't import anything outside of deps.
	if err := checkDirectDeps(bctx, files, strictdeps, *packageList); err != nil {
		return err
	}

<<<<<<< HEAD
=======
	checkerChan := make(chan bool)
	startChecker(*checker, checkerChan)
	env := os.Environ()
	env = append(env, goenv.Env()...)
>>>>>>> 88ea1e75
	cmd := exec.Command(goenv.Go, goargs...)
	cmd.Stdout = os.Stdout
	cmd.Stderr = os.Stderr
	cmd.Env = goenv.Env()
	if err := cmd.Run(); err != nil {
		return fmt.Errorf("error running compiler: %v", err)
	}
	return checkerResult(*checker, checkerChan)
}

func startChecker(checker string, c chan<- bool) {
	if checker == "" {
		return
	}
	go func() {
		defer func() {
			if r := recover(); r != nil {
				fmt.Fprintf(os.Stderr, "Recovered from checker panic: %v\n", r)
				// Checker panics should not interrupt compilation.
				c <- true
			}
		}()
		cmd := exec.Command(checker)
		cmd.Stdout, cmd.Stderr = os.Stdout, os.Stderr
		if err := cmd.Run(); err != nil {
			fmt.Fprintf(os.Stderr, "error running checker: %v", err)
			c <- false
		}
		c <- true
	}()
}

func checkerResult(checker string, c <-chan bool) error {
	if checker == "" {
		return nil
	}
	ok := <-c
	if !ok {
		return errors.New("checker failed")
	}
	return nil
}

func main() {
	log.SetFlags(0) // no timestamp
	log.SetPrefix("GoCompile: ")
	if err := run(os.Args[1:]); err != nil {
		log.Fatal(err)
	}
}

func checkDirectDeps(bctx build.Context, files []*goMetadata, deps []string, packageList string) error {
	packagesTxt, err := ioutil.ReadFile(packageList)
	if err != nil {
		log.Fatal(err)
	}
	stdlib := map[string]bool{}
	for _, line := range strings.Split(string(packagesTxt), "\n") {
		line = strings.TrimSpace(line)
		if line != "" {
			stdlib[line] = true
		}
	}

	depSet := make(map[string]bool)
	for _, d := range deps {
		depSet[d] = true
	}

	derr := depsError{known: deps}
	for _, f := range files {
		for _, path := range f.imports {
			if path == "C" || stdlib[path] || isRelative(path) {
				// Standard paths don't need to be listed as dependencies (for now).
				// Relative paths aren't supported yet. We don't emit errors here, but
				// they will certainly break something else.
				continue
			}
			if !depSet[path] {
				derr.missing = append(derr.missing, missingDep{f.filename, path})
			}
		}
	}
	if len(derr.missing) > 0 {
		return derr
	}
	return nil
}

type depsError struct {
	missing []missingDep
	known   []string
}

type missingDep struct {
	filename, imp string
}

var _ error = depsError{}

func (e depsError) Error() string {
	buf := bytes.NewBuffer(nil)
	fmt.Fprintf(buf, "missing strict dependencies:\n")
	for _, dep := range e.missing {
		fmt.Fprintf(buf, "\t%s: import of %q\n", dep.filename, dep.imp)
	}
	if len(e.known) == 0 {
		fmt.Fprintln(buf, "No dependencies were provided.")
	} else {
		fmt.Fprintln(buf, "Known dependencies are:")
		for _, imp := range e.known {
			fmt.Fprintf(buf, "\t%s\n", imp)
		}
	}
	fmt.Fprint(buf, "Check that imports in Go sources match importpath attributes in deps.")
	return buf.String()
}

func isRelative(path string) bool {
	return strings.HasPrefix(path, "./") || strings.HasPrefix(path, "../")
}<|MERGE_RESOLUTION|>--- conflicted
+++ resolved
@@ -17,11 +17,8 @@
 package main
 
 import (
-<<<<<<< HEAD
 	"bytes"
-=======
 	"errors"
->>>>>>> 88ea1e75
 	"flag"
 	"fmt"
 	"go/build"
@@ -131,13 +128,8 @@
 		return err
 	}
 
-<<<<<<< HEAD
-=======
 	checkerChan := make(chan bool)
 	startChecker(*checker, checkerChan)
-	env := os.Environ()
-	env = append(env, goenv.Env()...)
->>>>>>> 88ea1e75
 	cmd := exec.Command(goenv.Go, goargs...)
 	cmd.Stdout = os.Stdout
 	cmd.Stderr = os.Stderr
