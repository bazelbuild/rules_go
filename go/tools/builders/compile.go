// Copyright 2017 The Bazel Authors. All rights reserved.
//
// Licensed under the Apache License, Version 2.0 (the "License");
// you may not use this file except in compliance with the License.
// You may obtain a copy of the License at
//
//    http://www.apache.org/licenses/LICENSE-2.0
//
// Unless required by applicable law or agreed to in writing, software
// distributed under the License is distributed on an "AS IS" BASIS,
// WITHOUT WARRANTIES OR CONDITIONS OF ANY KIND, either express or implied.
// See the License for the specific language governing permissions and
// limitations under the License.

// compile compiles .go files with "go tool compile". It is invoked by the
// Go rules as an action.
package main

import (
	"bytes"
	"flag"
	"fmt"
	"go/build"
	"io/ioutil"
	"log"
	"os"
	"os/exec"
	"path/filepath"
	"strings"
)

func run(args []string) error {
	// Parse arguments.
	builderArgs, toolArgs := splitArgs(args)
	flags := flag.NewFlagSet("GoCompile", flag.ExitOnError)
	unfiltered := multiFlag{}
	deps := multiFlag{}
	archiveFiles := multiFlag{}
	importmap := multiFlag{}
	goenv := envFlags(flags)
	flags.Var(&unfiltered, "src", "A source file to be filtered and compiled")
	flags.Var(&deps, "dep", "Import path of a direct dependency")
	flags.Var(&importmap, "importmap", "Import maps of a direct dependency")
	flags.Var(&archiveFiles, "archivefile", "Archive file of a direct dependency")
	checker := flags.String("checker", "", "The checker binary")
	output := flags.String("o", "", "The output object file to write")
	packageList := flags.String("package_list", "", "The file containing the list of standard library packages")
	testfilter := flags.String("testfilter", "off", "Controls test package filtering")
	if err := flags.Parse(builderArgs); err != nil {
		return err
	}
	if err := goenv.checkFlags(); err != nil {
		return err
	}

	// Filter sources using build constraints.
	var matcher func(f *goMetadata) bool
	switch *testfilter {
	case "off":
		matcher = func(f *goMetadata) bool {
			return true
		}
	case "only":
		matcher = func(f *goMetadata) bool {
			return strings.HasSuffix(f.pkg, "_test")
		}
	case "exclude":
		matcher = func(f *goMetadata) bool {
			return !strings.HasSuffix(f.pkg, "_test")
		}
	default:
		return fmt.Errorf("Invalid test filter %q", *testfilter)
	}
	// apply build constraints to the source list
	all, err := readFiles(build.Default, unfiltered)
	if err != nil {
		return err
	}
	files := []*goMetadata{}
	for _, f := range all {
		if matcher(f) {
			files = append(files, f)
		}
	}
	if len(files) == 0 {
		// We need to run the compiler to create a valid archive, even if there's
		// nothing in it. GoPack will complain if we try to add assembly or cgo
		// objects.
		emptyPath := filepath.Join(filepath.Dir(*output), "_empty.go")
		if err := ioutil.WriteFile(emptyPath, []byte("package empty\n"), 0666); err != nil {
			return err
		}
		files = append(files, &goMetadata{filename: emptyPath})
	}

	// Check that the filtered sources don't import anything outside of deps.
	strictdeps := deps
	var importmapArgs []string
	for _, mapping := range importmap {
		i := strings.Index(mapping, "=")
		if i < 0 {
			return fmt.Errorf("Invalid importmap %v: no = separator", mapping)
		}
		source := mapping[:i]
		actual := mapping[i+1:]
		if source == "" || actual == "" || source == actual {
			continue
		}
		importmapArgs = append(importmapArgs, "-importmap", mapping)
		strictdeps = append(strictdeps, source)
	}
	if err := checkDirectDeps(build.Default, files, strictdeps, *packageList); err != nil {
		return err
	}

	// Compile the filtered files.
	goargs := goenv.goTool("compile")
	goargs = append(goargs, importmapArgs...)
	goargs = append(goargs, "-pack", "-o", *output)
	goargs = append(goargs, toolArgs...)
	goargs = append(goargs, "--")
	filenames := make([]string, 0, len(files))
	for _, f := range files {
		filenames = append(filenames, f.filename)
	}
<<<<<<< HEAD
	goargs = append(goargs, filenames...)
	absArgs(goargs, []string{"I", "o", "trimpath"})
	cmd := exec.Command(goargs[0], goargs[1:]...)
	cmd.Stdout = os.Stdout
	cmd.Stderr = os.Stderr
	if err := cmd.Start(); err != nil {
		return fmt.Errorf("error starting compiler: %v", err)
	}

	// Run the checker concurrently.
	var checkerOutput bytes.Buffer
	checkerFailed := false
	if *checker != "" {
		var checkerargs []string
		for _, a := range archiveFiles {
			checkerargs = append(checkerargs, "-archivefile", a)
		}
		checkerargs = append(checkerargs, filenames...)
		checkerCmd := exec.Command(*checker, checkerargs...)
		checkerCmd.Stdout, checkerCmd.Stderr = &checkerOutput, &checkerOutput
		if err := checkerCmd.Run(); err != nil {
			if _, ok := err.(*exec.ExitError); ok {
				// Only fail the build if the checker runs but does not complete
				// successfully.
				checkerFailed = true
			} else {
				// All errors related to running the checker will merely be printed.
				checkerOutput.WriteString(fmt.Sprintf("error running checker: %v\n", err))
			}
		}
	}
	if err := cmd.Wait(); err != nil {
		return fmt.Errorf("error running compiler: %v", err)
	}
	// Only print the output of the checker if compilation succeeds.
	if checkerFailed {
		return fmt.Errorf("%s", checkerOutput.String())
	}
	if checkerOutput.Len() != 0 {
		fmt.Fprintln(os.Stderr, checkerOutput.String())
	}
	return nil
=======
	absArgs(goargs, []string{"-I", "-o", "-trimpath"})
	return goenv.runCommand(goargs)
>>>>>>> 23832947
}

func main() {
	log.SetFlags(0) // no timestamp
	log.SetPrefix("GoCompile: ")
	if err := run(os.Args[1:]); err != nil {
		log.Fatal(err)
	}
}

func checkDirectDeps(bctx build.Context, files []*goMetadata, deps []string, packageList string) error {
	packagesTxt, err := ioutil.ReadFile(packageList)
	if err != nil {
		log.Fatal(err)
	}
	stdlib := map[string]bool{}
	for _, line := range strings.Split(string(packagesTxt), "\n") {
		line = strings.TrimSpace(line)
		if line != "" {
			stdlib[line] = true
		}
	}

	depSet := make(map[string]bool)
	for _, d := range deps {
		depSet[d] = true
	}

	derr := depsError{known: deps}
	for _, f := range files {
		for _, path := range f.imports {
			if path == "C" || stdlib[path] || isRelative(path) {
				// Standard paths don't need to be listed as dependencies (for now).
				// Relative paths aren't supported yet. We don't emit errors here, but
				// they will certainly break something else.
				continue
			}
			if !depSet[path] {
				derr.missing = append(derr.missing, missingDep{f.filename, path})
			}
		}
	}
	if len(derr.missing) > 0 {
		return derr
	}
	return nil
}

type depsError struct {
	missing []missingDep
	known   []string
}

type missingDep struct {
	filename, imp string
}

var _ error = depsError{}

func (e depsError) Error() string {
	buf := bytes.NewBuffer(nil)
	fmt.Fprintf(buf, "missing strict dependencies:\n")
	for _, dep := range e.missing {
		fmt.Fprintf(buf, "\t%s: import of %q\n", dep.filename, dep.imp)
	}
	if len(e.known) == 0 {
		fmt.Fprintln(buf, "No dependencies were provided.")
	} else {
		fmt.Fprintln(buf, "Known dependencies are:")
		for _, imp := range e.known {
			fmt.Fprintf(buf, "\t%s\n", imp)
		}
	}
	fmt.Fprint(buf, "Check that imports in Go sources match importpath attributes in deps.")
	return buf.String()
}

func isRelative(path string) bool {
	return strings.HasPrefix(path, "./") || strings.HasPrefix(path, "../")
}<|MERGE_RESOLUTION|>--- conflicted
+++ resolved
@@ -123,9 +123,8 @@
 	for _, f := range files {
 		filenames = append(filenames, f.filename)
 	}
-<<<<<<< HEAD
 	goargs = append(goargs, filenames...)
-	absArgs(goargs, []string{"I", "o", "trimpath"})
+	absArgs(goargs, []string{"-I", "-o", "-trimpath"})
 	cmd := exec.Command(goargs[0], goargs[1:]...)
 	cmd.Stdout = os.Stdout
 	cmd.Stderr = os.Stderr
@@ -166,10 +165,6 @@
 		fmt.Fprintln(os.Stderr, checkerOutput.String())
 	}
 	return nil
-=======
-	absArgs(goargs, []string{"-I", "-o", "-trimpath"})
-	return goenv.runCommand(goargs)
->>>>>>> 23832947
 }
 
 func main() {
