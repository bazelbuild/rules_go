--- conflicted
+++ resolved
@@ -56,11 +56,7 @@
 	var testFilter string
 	var gcFlags, asmFlags, cppFlags, cFlags, cxxFlags, objcFlags, objcxxFlags, ldFlags quoteMultiFlag
 	var coverFormat string
-<<<<<<< HEAD
-	var noCoverageRedesign bool
-=======
-	var boringcrypto bool
->>>>>>> 54be0fd5
+	var boringcrypto, noCoverageRedesign bool
 	fs.Var(&unfilteredSrcs, "src", ".go, .c, .cc, .m, .mm, .s, or .S file to be filtered and compiled")
 	fs.Var(&coverSrcs, "cover", ".go file that should be instrumented for coverage (must also be a -src)")
 	fs.Var(&embedSrcs, "embedsrc", "file that may be compiled into the package with a //go:embed directive")
@@ -137,13 +133,15 @@
 		return fmt.Errorf("invalid test filter %q", testFilter)
 	}
 
-<<<<<<< HEAD
+	var experiments []string
 	if noCoverageRedesign {
-		os.Setenv("GOEXPERIMENT", "nocoverageredesign")
-=======
+		experiments = append(experiments, "nocoverageredesign")
+	}
 	if boringcrypto {
-		os.Setenv("GOEXPERIMENT", "boringcrypto")
->>>>>>> 54be0fd5
+		experiments = append(experiments, "boringcrypto")
+	}
+	if len(experiments) > 0 {
+		os.Setenv("GOEXPERIMENT", strings.Join(experiments, ","))
 	}
 
 	return compileArchive(
