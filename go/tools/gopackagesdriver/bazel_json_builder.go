// Copyright 2021 The Bazel Authors. All rights reserved.
//
// Licensed under the Apache License, Version 2.0 (the "License");
// you may not use this file except in compliance with the License.
// You may obtain a copy of the License at
//
//    http://www.apache.org/licenses/LICENSE-2.0
//
// Unless required by applicable law or agreed to in writing, software
// distributed under the License is distributed on an "AS IS" BASIS,
// WITHOUT WARRANTIES OR CONDITIONS OF ANY KIND, either express or implied.
// See the License for the specific language governing permissions and
// limitations under the License.

package main

import (
	"context"
	"errors"
	"fmt"
	"io/ioutil"
	"os"
	"path/filepath"
	"regexp"
	"strings"
)

type BazelJSONBuilder struct {
	bazel    *Bazel
	requests []string
}

const (
	RulesGoStdlibLabel = "@io_bazel_rules_go//:stdlib"
)

var _defaultKinds = []string{"go_library", "go_test", "go_binary"}

var externalRe = regexp.MustCompile(".*\\/external\\/([^\\/]+)(\\/(.*))?\\/([^\\/]+.go)")

func (b *BazelJSONBuilder) fileQuery(filename string) string {
	label := filename

	if filepath.IsAbs(filename) {
		label, _ = filepath.Rel(b.bazel.WorkspaceRoot(), filename)
	}

	if matches := externalRe.FindStringSubmatch(filename); len(matches) == 5 {
		// if filepath is for a third party lib, we need to know, what external
		// library this file is part of.
		matches = append(matches[:2], matches[3:]...)
		label = fmt.Sprintf("@%s//%s", matches[1], strings.Join(matches[2:], ":"))
	}

	relToBin, err := filepath.Rel(b.bazel.info["output_path"], filename)
	if err == nil && !strings.HasPrefix(relToBin, "../") {
		parts := strings.SplitN(relToBin, string(filepath.Separator), 3)
		relToBin = parts[2]
		// We've effectively converted filename from bazel-bin/some/path.go to some/path.go;
		// Check if a BUILD.bazel files exists under this dir, if not walk up and repeat.
		relToBin = filepath.Dir(relToBin)
		_, err = os.Stat(filepath.Join(b.bazel.WorkspaceRoot(), relToBin, "BUILD.bazel"))
		for errors.Is(err, os.ErrNotExist) && relToBin != "." {
			relToBin = filepath.Dir(relToBin)
			_, err = os.Stat(filepath.Join(b.bazel.WorkspaceRoot(), relToBin, "BUILD.bazel"))
		}

		if err == nil {
			// return package path found and build all targets (codegen doesn't fall under go_library)
			// Otherwise fallback to default
			if relToBin == "." {
				relToBin = ""
			}
			label = fmt.Sprintf("//%s:all", relToBin)
			additionalKinds = append(additionalKinds, "go_.*")
		}
	}

	kinds := append(_defaultKinds, additionalKinds...)
	return fmt.Sprintf(`kind("%s", same_pkg_direct_rdeps("%s"))`, strings.Join(kinds, "|"), label)
}

func (b *BazelJSONBuilder) packageQuery(importPath string) string {
	if strings.HasSuffix(importPath, "/...") {
		importPath = fmt.Sprintf(`^%s(/.+)?$`, strings.TrimSuffix(importPath, "/..."))
	}
	return fmt.Sprintf(`kind("go_library", attr(importpath, "%s", deps(%s)))`, importPath, bazelQueryScope)
}

func (b *BazelJSONBuilder) queryFromRequests(requests ...string) string {
	ret := make([]string, 0, len(requests))
	for _, request := range requests {
		result := ""
		if request == "." || request == "./..." {
			if bazelQueryScope != "" {
				result = fmt.Sprintf(`kind("go_library", %s)`, bazelQueryScope)
			} else {
				result = fmt.Sprintf(RulesGoStdlibLabel)
			}
		} else if request == "builtin" || request == "std" {
			result = fmt.Sprintf(RulesGoStdlibLabel)
		} else if strings.HasPrefix(request, "file=") {
			f := strings.TrimPrefix(request, "file=")
			result = b.fileQuery(f)
		} else if bazelQueryScope != "" {
			result = b.packageQuery(request)
		}
		if result != "" {
			ret = append(ret, result)
		}
	}
	if len(ret) == 0 {
		return RulesGoStdlibLabel
	}
	return strings.Join(ret, " union ")
}

func NewBazelJSONBuilder(bazel *Bazel, requests ...string) (*BazelJSONBuilder, error) {
	return &BazelJSONBuilder{
		bazel:    bazel,
		requests: requests,
	}, nil
}

func (b *BazelJSONBuilder) outputGroupsForMode(mode LoadMode) string {
	og := "go_pkg_driver_json_file,go_pkg_driver_stdlib_json_file,go_pkg_driver_srcs"
	if mode&NeedExportsFile != 0 {
		og += ",go_pkg_driver_export_file"
	}
	return og
}

func (b *BazelJSONBuilder) query(ctx context.Context, query string) ([]string, error) {
	queryArgs := concatStringsArrays(bazelQueryFlags, []string{
		"--ui_event_filters=-info,-stderr",
		"--noshow_progress",
		"--order_output=no",
		"--output=label",
		"--nodep_deps",
		"--noimplicit_deps",
		"--notool_deps",
		query,
	})
	labels, err := b.bazel.Query(ctx, queryArgs...)
	if err != nil {
		return nil, fmt.Errorf("unable to query: %w", err)
	}
	return labels, nil
}

func (b *BazelJSONBuilder) Build(ctx context.Context, mode LoadMode) ([]string, error) {
	labels, err := b.query(ctx, b.queryFromRequests(b.requests...))
	if err != nil {
		return nil, fmt.Errorf("query failed: %w", err)
	}

	if len(labels) == 0 {
		return nil, fmt.Errorf("found no labels matching the requests")
	}

	aspects := append(additionalAspects, goDefaultAspect)

	buildArgs := concatStringsArrays([]string{
		"--experimental_convenience_symlinks=ignore",
		"--ui_event_filters=-info,-stderr",
		"--noshow_progress",
		"--aspects=" + strings.Join(aspects, ","),
		"--output_groups=" + b.outputGroupsForMode(mode),
		"--keep_going", // Build all possible packages
<<<<<<< HEAD
	}, bazelFlags, bazelBuildFlags)

	if len(labels) < 100 {
		buildArgs = append(buildArgs, labels...)
	} else {
		// To avoid hitting MAX_ARGS length, write labels to a file and use `--target_pattern_file`
		targetsFile, err := ioutil.TempFile("", "gopackagesdriver_targets_")
		if err != nil {
			return nil, fmt.Errorf("unable to create target pattern file: %w", err)
		}
		targetsFile.WriteString(strings.Join(labels, "\n"))
		defer func() {
			targetsFile.Close()
			os.Remove(targetsFile.Name())
		}()

		buildArgs = append(buildArgs, "--target_pattern_file="+targetsFile.Name())
	}
=======
	}, bazelBuildFlags, labels)
>>>>>>> 22380182
	files, err := b.bazel.Build(ctx, buildArgs...)
	if err != nil {
		return nil, fmt.Errorf("unable to bazel build %v: %w", buildArgs, err)
	}

	ret := []string{}
	for _, f := range files {
		if strings.HasSuffix(f, ".pkg.json") {
			ret = append(ret, f)
		}
	}

	return ret, nil
}

func (b *BazelJSONBuilder) PathResolver() PathResolverFunc {
	return func(p string) string {
		p = strings.Replace(p, "__BAZEL_EXECROOT__", b.bazel.ExecutionRoot(), 1)
		p = strings.Replace(p, "__BAZEL_WORKSPACE__", b.bazel.WorkspaceRoot(), 1)
		p = strings.Replace(p, "__BAZEL_OUTPUT_BASE__", b.bazel.OutputBase(), 1)
		return p
	}
}<|MERGE_RESOLUTION|>--- conflicted
+++ resolved
@@ -167,8 +167,7 @@
 		"--aspects=" + strings.Join(aspects, ","),
 		"--output_groups=" + b.outputGroupsForMode(mode),
 		"--keep_going", // Build all possible packages
-<<<<<<< HEAD
-	}, bazelFlags, bazelBuildFlags)
+	}, bazelBuildFlags)
 
 	if len(labels) < 100 {
 		buildArgs = append(buildArgs, labels...)
@@ -186,9 +185,6 @@
 
 		buildArgs = append(buildArgs, "--target_pattern_file="+targetsFile.Name())
 	}
-=======
-	}, bazelBuildFlags, labels)
->>>>>>> 22380182
 	files, err := b.bazel.Build(ctx, buildArgs...)
 	if err != nil {
 		return nil, fmt.Errorf("unable to bazel build %v: %w", buildArgs, err)
