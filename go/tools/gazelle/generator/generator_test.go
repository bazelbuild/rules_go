--- conflicted
+++ resolved
@@ -70,7 +70,6 @@
 				},
 				{
 					Call: &bzl.CallExpr{
-<<<<<<< HEAD
 						X: &bzl.LiteralExpr{Token: "go_binary"},
 					},
 				},
@@ -83,8 +82,6 @@
 				},
 				{
 					Call: &bzl.CallExpr{
-=======
->>>>>>> 706e7378
 						X: &bzl.LiteralExpr{Token: "go_binary"},
 					},
 				},
@@ -213,7 +210,6 @@
 				stub.fixtures["bin_with_tests"][0].Call,
 				stub.fixtures["bin_with_tests"][1].Call,
 				stub.fixtures["bin_with_tests"][2].Call,
-<<<<<<< HEAD
 			},
 		},
 		{
@@ -232,8 +228,6 @@
 				stub.fixtures["cgolib"][0].Call,
 				stub.fixtures["cgolib"][1].Call,
 				stub.fixtures["cgolib"][2].Call,
-=======
->>>>>>> 706e7378
 			},
 		},
 	}
