/* Copyright 2016 The Bazel Authors. All rights reserved.

Licensed under the Apache License, Version 2.0 (the "License");
you may not use this file except in compliance with the License.
You may obtain a copy of the License at

   http://www.apache.org/licenses/LICENSE-2.0

Unless required by applicable law or agreed to in writing, software
distributed under the License is distributed on an "AS IS" BASIS,
WITHOUT WARRANTIES OR CONDITIONS OF ANY KIND, either express or implied.
See the License for the specific language governing permissions and
limitations under the License.
*/

// Package generator provides core functionality of
// BUILD file generation in gazelle.
package generator

import (
	"log"
	"path/filepath"
	"sort"

	bzl "github.com/bazelbuild/buildtools/build"
	"github.com/bazelbuild/rules_go/go/tools/gazelle/config"
	"github.com/bazelbuild/rules_go/go/tools/gazelle/packages"
	"github.com/bazelbuild/rules_go/go/tools/gazelle/rules"
)

const (
	// goRulesBzl is the label of the Skylark file which provides Go rules
	goRulesBzl = "@io_bazel_rules_go//go:def.bzl"
)

// Generator generates BUILD files for a Go repository.
type Generator struct {
	c *config.Config
	g rules.Generator
}

func New(c *config.Config) *Generator {
	return &Generator{
		c: c,
		g: rules.NewGenerator(c),
	}
}

// Generate generates a BUILD file for each Go package found under
// the given directory.
// "dir" must be an absolute path to the repository root or a subdirectory.
// Errors will be logged. BUILD files may or may not be returned for directories
// that have errors, depending on the severity of the error.
func (g *Generator) Generate(dir string) []*bzl.File {
	var files []*bzl.File
<<<<<<< HEAD
	haveTopFile := false
	packages.Walk(g.buildTags, g.platforms, g.repoRoot, g.goPrefix, dir, func(pkg *packages.Package) {
		rel, err := filepath.Rel(g.repoRoot, pkg.Dir)
=======
	packages.Walk(g.c, dir, func(pkg *packages.Package) {
		rel, err := filepath.Rel(g.c.RepoRoot, pkg.Dir)
>>>>>>> 7b0850fa
		if err != nil {
			log.Print(err)
			return
		}
		if rel == "." {
			rel = ""
			haveTopFile = true
		}

		files = append(files, g.generateOne(rel, pkg))
	})

	if !haveTopFile {
		// The top directory of the repository did not contain buildable go
		// files, but we still need a BUILD file for go_prefix.
		// TODO: don't generate this file unless Gazelle is actually run on
		// this directory.
		files = append(files, g.emptyToplevel())
	}

	return files
}

func (g *Generator) emptyToplevel() *bzl.File {
	return &bzl.File{
		Path: g.c.DefaultBuildFileName(),
		Stmt: []bzl.Expr{
			loadExpr("go_prefix"),
			&bzl.CallExpr{
				X: &bzl.LiteralExpr{Token: "go_prefix"},
				List: []bzl.Expr{
					&bzl.StringExpr{Value: g.c.GoPrefix},
				},
			},
		},
	}
}

func (g *Generator) generateOne(rel string, pkg *packages.Package) *bzl.File {
	rs := g.g.Generate(filepath.ToSlash(rel), pkg)
	file := &bzl.File{Path: filepath.Join(rel, g.c.DefaultBuildFileName())}
	for _, r := range rs {
		file.Stmt = append(file.Stmt, r.Call)
	}
	if load := g.generateLoad(file); load != nil {
		file.Stmt = append([]bzl.Expr{load}, file.Stmt...)
	}
	return file
}

func (g *Generator) generateLoad(f *bzl.File) bzl.Expr {
	var list []string
	for _, kind := range []string{
		"go_prefix",
		"go_library",
		"go_binary",
		"go_test",
		"cgo_library",
	} {
		if len(f.Rules(kind)) > 0 {
			list = append(list, kind)
		}
	}
	if len(list) == 0 {
		return nil
	}
	return loadExpr(list...)
}

func loadExpr(rules ...string) *bzl.CallExpr {
	sort.Strings(rules)

	list := []bzl.Expr{
		&bzl.StringExpr{Value: goRulesBzl},
	}
	for _, r := range rules {
		list = append(list, &bzl.StringExpr{Value: r})
	}

	return &bzl.CallExpr{
		X:            &bzl.LiteralExpr{Token: "load"},
		List:         list,
		ForceCompact: true,
	}
}<|MERGE_RESOLUTION|>--- conflicted
+++ resolved
@@ -53,14 +53,9 @@
 // that have errors, depending on the severity of the error.
 func (g *Generator) Generate(dir string) []*bzl.File {
 	var files []*bzl.File
-<<<<<<< HEAD
 	haveTopFile := false
-	packages.Walk(g.buildTags, g.platforms, g.repoRoot, g.goPrefix, dir, func(pkg *packages.Package) {
-		rel, err := filepath.Rel(g.repoRoot, pkg.Dir)
-=======
 	packages.Walk(g.c, dir, func(pkg *packages.Package) {
 		rel, err := filepath.Rel(g.c.RepoRoot, pkg.Dir)
->>>>>>> 7b0850fa
 		if err != nil {
 			log.Print(err)
 			return
