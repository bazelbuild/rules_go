/* Copyright 2016 The Bazel Authors. All rights reserved.

Licensed under the Apache License, Version 2.0 (the "License");
you may not use this file except in compliance with the License.
You may obtain a copy of the License at

   http://www.apache.org/licenses/LICENSE-2.0

Unless required by applicable law or agreed to in writing, software
distributed under the License is distributed on an "AS IS" BASIS,
WITHOUT WARRANTIES OR CONDITIONS OF ANY KIND, either express or implied.
See the License for the specific language governing permissions and
limitations under the License.
*/

package rules

import (
	"fmt"
	"go/build"
	"path"
	"path/filepath"
	"strings"

	bzl "github.com/bazelbuild/buildifier/core"
)

const (
	// defaultLibName is the name of the default go_library rule in a Go
	// package directory. It must be consistent to _DEFAULT_LIB in go/def.bzl.
	defaultLibName = "go_default_library"
	// defaultTestName is a name of an internal test corresponding to
	// defaultLibName. It does not need to be consistent to something but it
	// just needs to be unique in the Bazel package
	defaultTestName = "go_default_test"
	// defaultXTestName is a name of an external test corresponding to
	// defaultLibName.
	defaultXTestName = "go_default_xtest"
	// defaultProtosName is the name of a filegroup created
	// whenever the library contains .pb.go files
	defaultProtosName = "go_default_library_protos"
)

// Generator generates Bazel build rules for Go build targets
type Generator interface {
	// Generate generates build rules for build targets in a Go package in a
	// repository.
	//
	// "rel" is a relative slash-separated path from the repostiry root
	// directory to the Go package directory. It is empty if the package
	// directory is the repository root itself.
	// "pkg" is a description about the package.
	Generate(rel string, pkg *build.Package) ([]*bzl.Rule, error)
}

// NewGenerator returns an implementation of Generator.
//
// "goPrefix" is the go_prefix corresponding to the repository root.
// See also https://github.com/bazelbuild/rules_go#go_prefix.
func NewGenerator(goPrefix string) Generator {
	var (
		// TODO(yugui) Support another resolver to cover the pattern 2 in
		// https://github.com/bazelbuild/rules_go/issues/16#issuecomment-216010843
		r = structuredResolver{goPrefix: goPrefix}
		e externalResolver
	)

	return &generator{
		goPrefix: goPrefix,
		r: resolverFunc(func(importpath, dir string) (label, error) {
			if importpath != goPrefix && !strings.HasPrefix(importpath, goPrefix+"/") && !isRelative(importpath) {
				return e.resolve(importpath, dir)
			}
			return r.resolve(importpath, dir)
		}),
	}
}

type generator struct {
	goPrefix string
	r        labelResolver
}

func (g *generator) Generate(rel string, pkg *build.Package) ([]*bzl.Rule, error) {
	var rules []*bzl.Rule
	if rel == "" {
		p, err := newRule("go_prefix", []interface{}{g.goPrefix}, nil)
		if err != nil {
			return nil, err
		}
		rules = append(rules, p)
	}

<<<<<<< HEAD
	cgoLibrary := ""
	if len(pkg.CgoFiles) != 0 || len(pkg.CFiles) != 0 || len(pkg.HFiles) != 0 {
		cgoLibrary = "cgo_default_library"
		r, err := g.generateCgoCLib(rel, cgoLibrary, pkg)
		if err != nil {
			return nil, err
		}
		rules = append(rules, r)
	}

	library := defaultLibName
	r, err := g.generateLib(rel, library, pkg, cgoLibrary)
=======
	libName := defaultLibName
	r, err := g.generateLib(rel, libName, pkg)
>>>>>>> 706e7378
	if err != nil {
		return nil, err
	}
	rules = append(rules, r)

	if pkg.IsCommand() {
<<<<<<< HEAD
		r, err := g.generateBin(rel, library, pkg)
=======
		r, err := g.generateBin(rel, libName, pkg)
>>>>>>> 706e7378
		if err != nil {
			return nil, err
		}
		rules = append(rules, r)
	}

	p, err := g.filegroup(rel, pkg)
	if err != nil {
		return nil, err
	}
	if p != nil {
		rules = append(rules, p)
	}

	if len(pkg.TestGoFiles) > 0 {
		t, err := g.generateTest(rel, pkg, library)
		if err != nil {
			return nil, err
		}
		rules = append(rules, t)
	}

	if len(pkg.XTestGoFiles) > 0 {
		t, err := g.generateXTest(rel, pkg, library)
		if err != nil {
			return nil, err
		}
		rules = append(rules, t)
	}
	return rules, nil
}

func (g *generator) generateBin(rel, library string, pkg *build.Package) (*bzl.Rule, error) {
	kind := "go_binary"
	name := path.Base(pkg.Dir)

	visibility := checkInternalVisibility(rel, "//visibility:public")
	attrs := []keyvalue{
		{key: "name", value: name},
		{key: "library", value: ":" + library},
		{key: "visibility", value: []string{visibility}},
		{key: "deps", value: []string{library}},
<<<<<<< HEAD
	}

	return newRule(kind, nil, attrs)

}

func (g *generator) generateLib(rel, name string, pkg *build.Package, cgoName string) (*bzl.Rule, error) {
	kind := "go_library"

	visibility := "//visibility:public"
	// Libraries made for a go_binary should not be exposed to the public.
	if pkg.IsCommand() {
		visibility = "//visibility:private"
	}

	attrs := []keyvalue{
		{key: "name", value: name},
	}

	if len(cgoName) == 0 {
		srcs := append([]string{}, pkg.GoFiles...)
		srcs = append(srcs, pkg.SFiles...)
		attrs = append(attrs, keyvalue{key: "srcs", value: srcs})
	} else {
		// go_library gets mad when an empty slice is passed in, but handles not
		// being set at all just fine when "library" is set.
		if len(pkg.GoFiles) != 0 {
			attrs = append(attrs, keyvalue{key: "srcs", value: pkg.GoFiles})
		}
		attrs = append(attrs, keyvalue{key: "library", value: ":" + cgoName})
=======
	}

	return newRule(kind, nil, attrs)

}

func (g *generator) generateLib(rel, name string, pkg *build.Package) (*bzl.Rule, error) {
	kind := "go_library"

	visibility := "//visibility:public"
	// Libraries made for a go_binary should not be exposed to the public.
	if pkg.IsCommand() {
		visibility = "//visibility:private"
>>>>>>> 706e7378
	}
	visibility = checkInternalVisibility(rel, visibility)

	visibility = checkInternalVisibility(rel, visibility)
	attrs = append(attrs, keyvalue{key: "visibility", value: []string{visibility}})

	deps, err := g.dependencies(pkg.Imports, rel)
	if err != nil {
		return nil, err
	}

	if len(deps) > 0 {
		attrs = append(attrs, keyvalue{key: "deps", value: deps})
	}

	return newRule(kind, nil, attrs)
}

// Generates a cgo_library rule for C/C++ code.
func (g *generator) generateCgoCLib(rel, name string, pkg *build.Package) (*bzl.Rule, error) {
	kind := "cgo_library"

	attrs := []keyvalue{
		{key: "name", value: name},
	}

	srcs := append([]string{}, pkg.CgoFiles...)
	srcs = append(srcs, pkg.CFiles...)
	srcs = append(srcs, pkg.CXXFiles...)
	srcs = append(srcs, pkg.HFiles...)
	srcs = append(srcs, pkg.SFiles...)
	attrs = append(attrs, keyvalue{key: "srcs", value: srcs})

	visibility := "//visibility:private"
	visibility = checkInternalVisibility(rel, visibility)
	attrs = append(attrs, keyvalue{key: "visibility", value: []string{visibility}})

	deps, err := g.dependencies(pkg.Imports, rel)
	if err != nil {
		return nil, err
	}

	if len(deps) > 0 {
		attrs = append(attrs, keyvalue{key: "deps", value: deps})
	}

	return newRule(kind, nil, attrs)
}

// checkInternalVisibility overrides the given visibility if the package is
// internal.
func checkInternalVisibility(rel, visibility string) string {
	if i := strings.LastIndex(rel, "/internal/"); i >= 0 {
		visibility = fmt.Sprintf("//%s:__subpackages__", rel[:i])
	} else if strings.HasPrefix(rel, "internal/") {
		visibility = "//:__subpackages__"
	}
	return visibility
}

// filegroup is a small hack for directories with pre-generated .pb.go files
// and also source .proto files.  This creates a filegroup for the .proto in
// addition to the usual go_library for the .pb.go files.
func (g *generator) filegroup(rel string, pkg *build.Package) (*bzl.Rule, error) {
	if !hasPbGo(pkg.GoFiles) {
		return nil, nil
	}
	protos, err := filepath.Glob(pkg.Dir + "/*.proto")
	if err != nil {
		return nil, err
	}
	if len(protos) == 0 {
		return nil, nil
	}
	for i, p := range protos {
		protos[i] = filepath.Base(p)
	}
	return newRule("filegroup", nil, []keyvalue{
		{key: "name", value: defaultProtosName},
		{key: "srcs", value: protos},
		{key: "visibility", value: []string{"//visibility:public"}},
	})
}

func hasPbGo(files []string) bool {
	for _, s := range files {
		if strings.HasSuffix(s, ".pb.go") {
			return true
		}
	}
	return false
}

func (g *generator) generateTest(rel string, pkg *build.Package, library string) (*bzl.Rule, error) {
	name := library + "_test"
	if library == defaultLibName {
		name = defaultTestName
	}
	attrs := []keyvalue{
		{key: "name", value: name},
		{key: "srcs", value: pkg.TestGoFiles},
		{key: "library", value: ":" + library},
	}

	deps, err := g.dependencies(pkg.TestImports, rel)
	if err != nil {
		return nil, err
	}
	if len(deps) > 0 {
		attrs = append(attrs, keyvalue{key: "deps", value: deps})
	}
	return newRule("go_test", nil, attrs)
}

func (g *generator) generateXTest(rel string, pkg *build.Package, library string) (*bzl.Rule, error) {
	name := library + "_xtest"
	if library == defaultLibName {
		name = defaultXTestName
	}
	attrs := []keyvalue{
		{key: "name", value: name},
		{key: "srcs", value: pkg.XTestGoFiles},
	}

	deps, err := g.dependencies(pkg.XTestImports, rel)
	if err != nil {
		return nil, err
	}
	attrs = append(attrs, keyvalue{key: "deps", value: deps})
	return newRule("go_test", nil, attrs)
}

func (g *generator) dependencies(imports []string, dir string) ([]string, error) {
	var deps []string
	for _, p := range imports {
		if isStandard(p, g.goPrefix) {
			continue
		}
		l, err := g.r.resolve(p, dir)
		if err != nil {
			return nil, err
		}
		deps = append(deps, l.String())
	}
	return deps, nil
}

// isStandard determines if importpath points a Go standard package.
func isStandard(importpath, goPrefix string) bool {
	seg := strings.SplitN(importpath, "/", 2)[0]
	return !strings.Contains(seg, ".") && !strings.HasPrefix(importpath, goPrefix+"/")
}

// isRelative determines if an importpath is relative.
func isRelative(importpath string) bool {
	return strings.HasPrefix(importpath, "./") || strings.HasPrefix(importpath, "..")
}<|MERGE_RESOLUTION|>--- conflicted
+++ resolved
@@ -91,7 +91,6 @@
 		rules = append(rules, p)
 	}
 
-<<<<<<< HEAD
 	cgoLibrary := ""
 	if len(pkg.CgoFiles) != 0 || len(pkg.CFiles) != 0 || len(pkg.HFiles) != 0 {
 		cgoLibrary = "cgo_default_library"
@@ -104,21 +103,13 @@
 
 	library := defaultLibName
 	r, err := g.generateLib(rel, library, pkg, cgoLibrary)
-=======
-	libName := defaultLibName
-	r, err := g.generateLib(rel, libName, pkg)
->>>>>>> 706e7378
 	if err != nil {
 		return nil, err
 	}
 	rules = append(rules, r)
 
 	if pkg.IsCommand() {
-<<<<<<< HEAD
 		r, err := g.generateBin(rel, library, pkg)
-=======
-		r, err := g.generateBin(rel, libName, pkg)
->>>>>>> 706e7378
 		if err != nil {
 			return nil, err
 		}
@@ -161,7 +152,6 @@
 		{key: "library", value: ":" + library},
 		{key: "visibility", value: []string{visibility}},
 		{key: "deps", value: []string{library}},
-<<<<<<< HEAD
 	}
 
 	return newRule(kind, nil, attrs)
@@ -192,25 +182,9 @@
 			attrs = append(attrs, keyvalue{key: "srcs", value: pkg.GoFiles})
 		}
 		attrs = append(attrs, keyvalue{key: "library", value: ":" + cgoName})
-=======
-	}
-
-	return newRule(kind, nil, attrs)
-
-}
-
-func (g *generator) generateLib(rel, name string, pkg *build.Package) (*bzl.Rule, error) {
-	kind := "go_library"
-
-	visibility := "//visibility:public"
-	// Libraries made for a go_binary should not be exposed to the public.
-	if pkg.IsCommand() {
-		visibility = "//visibility:private"
->>>>>>> 706e7378
 	}
 	visibility = checkInternalVisibility(rel, visibility)
 
-	visibility = checkInternalVisibility(rel, visibility)
 	attrs = append(attrs, keyvalue{key: "visibility", value: []string{visibility}})
 
 	deps, err := g.dependencies(pkg.Imports, rel)
