/* Copyright 2016 The Bazel Authors. All rights reserved.

Licensed under the Apache License, Version 2.0 (the "License");
you may not use this file except in compliance with the License.
You may obtain a copy of the License at

   http://www.apache.org/licenses/LICENSE-2.0

Unless required by applicable law or agreed to in writing, software
distributed under the License is distributed on an "AS IS" BASIS,
WITHOUT WARRANTIES OR CONDITIONS OF ANY KIND, either express or implied.
See the License for the specific language governing permissions and
limitations under the License.
*/

package rules_test

import (
	"io/ioutil"
	"path/filepath"
	"testing"

	bzl "github.com/bazelbuild/buildtools/build"
	"github.com/bazelbuild/rules_go/go/tools/gazelle/config"
	"github.com/bazelbuild/rules_go/go/tools/gazelle/packages"
	"github.com/bazelbuild/rules_go/go/tools/gazelle/rules"
	"github.com/bazelbuild/rules_go/go/tools/gazelle/testdata"
)

func format(rules []*bzl.Rule) string {
	var f bzl.File
	for _, r := range rules {
		f.Stmt = append(f.Stmt, r.Call)
	}
	return string(bzl.Format(&f))
}

<<<<<<< HEAD
func packageFromDir(t *testing.T, dir, repoRoot, goPrefix string) *packages.Package {
	buildTags := map[string]bool{}
	platforms := packages.DefaultPlatformConstraints
	packages.PreprocessTags(buildTags, platforms)

	var pkg *packages.Package
	packages.Walk(buildTags, platforms, repoRoot, goPrefix, dir, func(p *packages.Package) {
		if p.Dir == dir {
			pkg = p
		}
	})
	return pkg
=======
func testConfig(repoRoot, goPrefix string) *config.Config {
	c := &config.Config{
		RepoRoot:    repoRoot,
		GoPrefix:    goPrefix,
		GenericTags: config.BuildTags{},
		Platforms:   config.DefaultPlatformTags,
	}
	c.PreprocessTags()
	return c
>>>>>>> 7b0850fa
}

func TestGenerator(t *testing.T) {
	repoRoot := filepath.Join(testdata.Dir(), "repo")
	goPrefix := "example.com/repo"
	c := testConfig(repoRoot, goPrefix)
	g := rules.NewGenerator(c)
	for _, rel := range []string{
		"allcgolib",
		"bin",
		"bin_with_tests",
		"cgolib",
		"cgolib_with_build_tags",
		"lib",
		"lib/internal/deep",
		"main_test_only",
		"platforms",
		"tests_import_testdata",
		"tests_with_testdata",
	} {
		dir := filepath.Join(repoRoot, filepath.FromSlash(rel))
		pkg := packages.FindPackage(c, dir)
		rules := g.Generate(rel, pkg)
		got := format(rules)

		wantPath := filepath.Join(pkg.Dir, "BUILD.want")
		wantBytes, err := ioutil.ReadFile(wantPath)
		if err != nil {
			t.Errorf("error reading %s: %v", wantPath, err)
			continue
		}
		want := string(wantBytes)

		if got != want {
			t.Errorf("g.Generate(%q, %#v) = %s; want %s", rel, pkg, got, want)
		}
	}
}

func TestGeneratorGoPrefix(t *testing.T) {
	repoRoot := filepath.Join(testdata.Dir(), "repo")
	goPrefix := "example.com/repo/lib"
	c := testConfig(repoRoot, goPrefix)
	g := rules.NewGenerator(c)
	dir := filepath.Join(repoRoot, "lib")
	pkg := packages.FindPackage(c, dir)
	rules := g.Generate("", pkg)

	if got, want := len(rules), 1; got < want {
		t.Errorf("len(rules) < %d; want >= %d", got, want)
		return
	}

	p := rules[0].Call
	if got, want := bzl.FormatString(p), `go_prefix("example.com/repo/lib")`; got != want {
		t.Errorf("r = %q; want %q", got, want)
	}
}<|MERGE_RESOLUTION|>--- conflicted
+++ resolved
@@ -35,20 +35,6 @@
 	return string(bzl.Format(&f))
 }
 
-<<<<<<< HEAD
-func packageFromDir(t *testing.T, dir, repoRoot, goPrefix string) *packages.Package {
-	buildTags := map[string]bool{}
-	platforms := packages.DefaultPlatformConstraints
-	packages.PreprocessTags(buildTags, platforms)
-
-	var pkg *packages.Package
-	packages.Walk(buildTags, platforms, repoRoot, goPrefix, dir, func(p *packages.Package) {
-		if p.Dir == dir {
-			pkg = p
-		}
-	})
-	return pkg
-=======
 func testConfig(repoRoot, goPrefix string) *config.Config {
 	c := &config.Config{
 		RepoRoot:    repoRoot,
@@ -58,7 +44,16 @@
 	}
 	c.PreprocessTags()
 	return c
->>>>>>> 7b0850fa
+}
+
+func packageFromDir(c *config.Config, dir string) *packages.Package {
+	var pkg *packages.Package
+	packages.Walk(c, dir, func(p *packages.Package) {
+		if p.Dir == dir {
+			pkg = p
+		}
+	})
+	return pkg
 }
 
 func TestGenerator(t *testing.T) {
@@ -80,7 +75,7 @@
 		"tests_with_testdata",
 	} {
 		dir := filepath.Join(repoRoot, filepath.FromSlash(rel))
-		pkg := packages.FindPackage(c, dir)
+		pkg := packageFromDir(c, dir)
 		rules := g.Generate(rel, pkg)
 		got := format(rules)
 
@@ -104,7 +99,7 @@
 	c := testConfig(repoRoot, goPrefix)
 	g := rules.NewGenerator(c)
 	dir := filepath.Join(repoRoot, "lib")
-	pkg := packages.FindPackage(c, dir)
+	pkg := packageFromDir(c, dir)
 	rules := g.Generate("", pkg)
 
 	if got, want := len(rules), 1; got < want {
