/* Copyright 2016 The Bazel Authors. All rights reserved.

Licensed under the Apache License, Version 2.0 (the "License");
you may not use this file except in compliance with the License.
You may obtain a copy of the License at

   http://www.apache.org/licenses/LICENSE-2.0

Unless required by applicable law or agreed to in writing, software
distributed under the License is distributed on an "AS IS" BASIS,
WITHOUT WARRANTIES OR CONDITIONS OF ANY KIND, either express or implied.
See the License for the specific language governing permissions and
limitations under the License.
*/

package packages

import (
	"go/build"
	"io/ioutil"
	"log"
	"path"
	"path/filepath"
	"strings"

	"github.com/bazelbuild/rules_go/go/tools/gazelle/config"
)

// A WalkFunc is a callback called by Walk for each package.
type WalkFunc func(pkg *Package)

// Walk walks through directories under "root".
// It calls back "f" for each package.
//
// It is similar to "golang.org/x/tools/go/buildutil".ForEachPackage, but
// it does not assume the standard Go tree because Bazel rules_go uses
// go_prefix instead of the standard tree.
//
// If a directory contains no buildable Go code, "f" is not called. If a
// directory contains one package with any name, "f" will be called with that
// package. If a directory contains multiple packages and one of the package
// names matches the directory name, "f" will be called on that package and the
// other packages will be silently ignored. If none of the package names match
// the directory name, or if some other error occurs, an error will be logged,
// and "f" will not be called.
<<<<<<< HEAD
func Walk(buildTags map[string]bool, platforms PlatformConstraints, repoRoot, goPrefix, dir string, f WalkFunc) {
	// visit walks the directory tree in post-order. It returns whether the
	// the directory it was called on or any subdirectory contains a Bazel
	// package. This affects whether "testdata" directories are considered
	// data dependencies.
	var visit func(string) bool
	visit = func(path string) bool {
		files, err := ioutil.ReadDir(path)
=======
func Walk(c *config.Config, dir string, f WalkFunc) {
	err := filepath.Walk(dir, func(path string, info os.FileInfo, err error) error {
>>>>>>> 7b0850fa
		if err != nil {
			log.Print(err)
			return false
		}
		subdirHasPackage := false
		hasBuild := false
		hasTestdata := false
		for _, f := range files {
			base := f.Name()
			if f.IsDir() && base != "" && base[0] != '.' {
				hasPackage := visit(filepath.Join(path, base))
				if base == "testdata" {
					hasTestdata = !hasPackage
				}
				subdirHasPackage = subdirHasPackage || hasPackage
			} else if !f.IsDir() && (base == "BUILD" || base == "BUILD.bazel") {
				hasBuild = true
			}
		}

<<<<<<< HEAD
		pr := packageReader{
			buildTags:   buildTags,
			platforms:   platforms,
			repoRoot:    repoRoot,
			goPrefix:    goPrefix,
			dir:         path,
			hasTestdata: hasTestdata,
		}
		if pkg := pr.findPackage(); pkg != nil {
=======
		if pkg := FindPackage(c, path); pkg != nil {
>>>>>>> 7b0850fa
			f(pkg)
			return true
		}
		return subdirHasPackage || hasBuild
	}

<<<<<<< HEAD
	visit(dir)
}

// packageReader reads package metadata from a directory.
type packageReader struct {
	buildTags               map[string]bool
	platforms               PlatformConstraints
	repoRoot, goPrefix, dir string
	hasTestdata             bool
}

func (pr *packageReader) findPackage() *Package {
=======
// FindPackage reads source files in a given directory and returns a Package
// containing information about those files and how to build them.
//
// If no buildable .go files are found in the directory, nil will be returned.
// If the directory contains multiple buildable packages, the package whose
// name matches the directory base name will be returned. If there is no such
// package or if an error occurs, an error will be logged, and nil will be
// returned.
func FindPackage(c *config.Config, dir string) *Package {
>>>>>>> 7b0850fa
	var goFiles, otherFiles []string

	// List the files in the directory and split into .go files and other files.
	// We need to process the Go files first to determine which package we'll
	// generate rules for if there are multiple packages.
	files, err := ioutil.ReadDir(dir)
	if err != nil {
		log.Print(err)
		return nil
	}
	hasTestdata := false
	for _, file := range files {
		if file.IsDir() {
			hasTestdata = hasTestdata || file.Name() == "testdata"
			continue
		}

		name := file.Name()
		if name == "" || name[0] == '.' || name[0] == '_' {
			continue
		}

		if strings.HasSuffix(name, ".go") {
			goFiles = append(goFiles, name)
		} else {
			otherFiles = append(otherFiles, name)
		}
	}

	// Process the .go files.
	packageMap := make(map[string]*Package)
	cgo := false
	for _, goFile := range goFiles {
		info, err := goFileInfo(c, dir, goFile)
		if err != nil {
			log.Print(err)
			continue
		}
		if info.packageName == "documentation" {
			// go/build ignores this package
			continue
		}

		cgo = cgo || info.isCgo

		if _, ok := packageMap[info.packageName]; !ok {
			packageMap[info.packageName] = &Package{
<<<<<<< HEAD
				Name:        info.packageName,
				Dir:         pr.dir,
				HasTestdata: pr.hasTestdata,
=======
				Name: info.packageName,
				Dir:  dir,
>>>>>>> 7b0850fa
			}
		}
		err = packageMap[info.packageName].addFile(c, info, false)
		if err != nil {
			log.Print(err)
		}
	}

	// Select a package to generate rules for.
	pkg, err := selectPackage(c, dir, packageMap)
	if err != nil {
		if _, ok := err.(*build.NoGoError); !ok {
			log.Print(err)
		}
		return nil
	}

	// Process the other files.
	for _, file := range otherFiles {
		info, err := otherFileInfo(dir, file)
		if err != nil {
			log.Print(err)
			continue
		}
		err = pkg.addFile(c, info, cgo)
		if err != nil {
			log.Print(err)
		}
	}

	return pkg
}

func selectPackage(c *config.Config, dir string, packageMap map[string]*Package) (*Package, error) {
	packagesWithGo := make(map[string]*Package)
	for name, pkg := range packageMap {
		if pkg.HasGo() {
			packagesWithGo[name] = pkg
		}
	}

	if len(packagesWithGo) == 0 {
		return nil, &build.NoGoError{Dir: dir}
	}

	if len(packagesWithGo) == 1 {
		for _, pkg := range packagesWithGo {
			return pkg, nil
		}
	}

	if pkg, ok := packagesWithGo[defaultPackageName(c, dir)]; ok {
		return pkg, nil
	}

	err := &build.MultiplePackageError{Dir: dir}
	for name, pkg := range packagesWithGo {
		// Add the first file for each package for the error message.
		// Error() method expects these lists to be the same length. File
		// lists must be non-empty. These lists are only created by
		// findPackageFiles for packages with .go files present.
		err.Packages = append(err.Packages, name)
		err.Files = append(err.Files, pkg.firstGoFile())
	}
	return nil, err
}

func defaultPackageName(c *config.Config, dir string) string {
	if dir != c.RepoRoot {
		return filepath.Base(dir)
	}
	name := path.Base(c.GoPrefix)
	if name == "." || name == "/" {
		// This can happen if go_prefix is empty or is all slashes.
		return "unnamed"
	}
	return name
}<|MERGE_RESOLUTION|>--- conflicted
+++ resolved
@@ -43,8 +43,7 @@
 // other packages will be silently ignored. If none of the package names match
 // the directory name, or if some other error occurs, an error will be logged,
 // and "f" will not be called.
-<<<<<<< HEAD
-func Walk(buildTags map[string]bool, platforms PlatformConstraints, repoRoot, goPrefix, dir string, f WalkFunc) {
+func Walk(c *config.Config, dir string, f WalkFunc) {
 	// visit walks the directory tree in post-order. It returns whether the
 	// the directory it was called on or any subdirectory contains a Bazel
 	// package. This affects whether "testdata" directories are considered
@@ -52,10 +51,6 @@
 	var visit func(string) bool
 	visit = func(path string) bool {
 		files, err := ioutil.ReadDir(path)
-=======
-func Walk(c *config.Config, dir string, f WalkFunc) {
-	err := filepath.Walk(dir, func(path string, info os.FileInfo, err error) error {
->>>>>>> 7b0850fa
 		if err != nil {
 			log.Print(err)
 			return false
@@ -76,40 +71,17 @@
 			}
 		}
 
-<<<<<<< HEAD
-		pr := packageReader{
-			buildTags:   buildTags,
-			platforms:   platforms,
-			repoRoot:    repoRoot,
-			goPrefix:    goPrefix,
-			dir:         path,
-			hasTestdata: hasTestdata,
-		}
-		if pkg := pr.findPackage(); pkg != nil {
-=======
-		if pkg := FindPackage(c, path); pkg != nil {
->>>>>>> 7b0850fa
+		if pkg := findPackage(c, path, hasTestdata); pkg != nil {
 			f(pkg)
 			return true
 		}
 		return subdirHasPackage || hasBuild
 	}
 
-<<<<<<< HEAD
 	visit(dir)
 }
 
-// packageReader reads package metadata from a directory.
-type packageReader struct {
-	buildTags               map[string]bool
-	platforms               PlatformConstraints
-	repoRoot, goPrefix, dir string
-	hasTestdata             bool
-}
-
-func (pr *packageReader) findPackage() *Package {
-=======
-// FindPackage reads source files in a given directory and returns a Package
+// findPackage reads source files in a given directory and returns a Package
 // containing information about those files and how to build them.
 //
 // If no buildable .go files are found in the directory, nil will be returned.
@@ -117,8 +89,7 @@
 // name matches the directory base name will be returned. If there is no such
 // package or if an error occurs, an error will be logged, and nil will be
 // returned.
-func FindPackage(c *config.Config, dir string) *Package {
->>>>>>> 7b0850fa
+func findPackage(c *config.Config, dir string, hasTestdata bool) *Package {
 	var goFiles, otherFiles []string
 
 	// List the files in the directory and split into .go files and other files.
@@ -129,13 +100,7 @@
 		log.Print(err)
 		return nil
 	}
-	hasTestdata := false
 	for _, file := range files {
-		if file.IsDir() {
-			hasTestdata = hasTestdata || file.Name() == "testdata"
-			continue
-		}
-
 		name := file.Name()
 		if name == "" || name[0] == '.' || name[0] == '_' {
 			continue
@@ -166,14 +131,9 @@
 
 		if _, ok := packageMap[info.packageName]; !ok {
 			packageMap[info.packageName] = &Package{
-<<<<<<< HEAD
 				Name:        info.packageName,
-				Dir:         pr.dir,
-				HasTestdata: pr.hasTestdata,
-=======
-				Name: info.packageName,
-				Dir:  dir,
->>>>>>> 7b0850fa
+				Dir:         dir,
+				HasTestdata: hasTestdata,
 			}
 		}
 		err = packageMap[info.packageName].addFile(c, info, false)
