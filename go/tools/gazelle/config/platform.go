--- conflicted
+++ resolved
@@ -63,9 +63,6 @@
 	{"linux", "mips"},
 	{"linux", "mips64"},
 	{"linux", "mips64le"},
-<<<<<<< HEAD
-        {"linux", "s390x"},
-=======
 	{"linux", "mipsle"},
 	{"linux", "ppc64"},
 	{"linux", "ppc64le"},
@@ -73,7 +70,6 @@
 	{"nacl", "386"},
 	{"nacl", "amd64p32"},
 	{"nacl", "arm"},
->>>>>>> 9f4aa842
 	{"netbsd", "386"},
 	{"netbsd", "amd64"},
 	{"netbsd", "arm"},
@@ -119,30 +115,4 @@
 	}
 	sort.Strings(KnownOSs)
 	sort.Strings(KnownArchs)
-<<<<<<< HEAD
-}
-
-// TODO(jayconrod): remove these after Bazel 0.8 is released and the
-// ExperimentalPlatforms flag is removed from Config.
-var (
-	DefaultPlatforms = []Platform{
-		{"darwin", "amd64"},
-		{"linux", "amd64"},
-		{"windows", "amd64"},
-                {"linux", "s390x"},
-	}
-
-	DefaultOSSet = map[string]bool{
-		"darwin":  true,
-		"linux":   true,
-		"windows": true,
-	}
-
-	DefaultArchSet = map[string]bool{
-		"amd64": true,
-                "s390x": true,
-	}
-)
-=======
-}
->>>>>>> 9f4aa842
+}