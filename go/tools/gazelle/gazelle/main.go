/* Copyright 2016 The Bazel Authors. All rights reserved.

Licensed under the Apache License, Version 2.0 (the "License");
you may not use this file except in compliance with the License.
You may obtain a copy of the License at

   http://www.apache.org/licenses/LICENSE-2.0

Unless required by applicable law or agreed to in writing, software
distributed under the License is distributed on an "AS IS" BASIS,
WITHOUT WARRANTIES OR CONDITIONS OF ANY KIND, either express or implied.
See the License for the specific language governing permissions and
limitations under the License.
*/

// Command gazelle is a BUILD file generator for Go projects.
// See "gazelle --help" for more details.
package main

import (
	"errors"
	"flag"
	"fmt"
	"io/ioutil"
	"log"
	"os"
	"path/filepath"

	bzl "github.com/bazelbuild/buildifier/core"
	"github.com/bazelbuild/rules_go/go/tools/gazelle/generator"
	"github.com/bazelbuild/rules_go/go/tools/gazelle/merger"
	"github.com/bazelbuild/rules_go/go/tools/gazelle/wspace"
)

var (
	goPrefix = flag.String("go_prefix", "", "go_prefix of the target workspace")
	repoRoot = flag.String("repo_root", "", "path to a directory which corresponds to go_prefix, otherwise gazelle searches for it.")
	mode     = flag.String("mode", "print", "print, fix or diff")
)

var modeFromName = map[string]func(*bzl.File) error{
	"print": printFile,
	"fix":   fixFile,
	"diff":  diffFile,
}

func run(dirs []string, emit func(*bzl.File) error) error {
	g, err := generator.New(*repoRoot, *goPrefix)
	if err != nil {
		return err
	}

	for _, d := range dirs {
		files, err := g.Generate(d)
		if err != nil {
			return err
		}
		for _, f := range files {
			f.Path = filepath.Join(*repoRoot, f.Path)
<<<<<<< HEAD
			if f, err = merger.MergeWithExisting(f); err != nil {
				return err
			}
=======
			bzl.Rewrite(f, nil) // have buildifier 'format' our rules.
>>>>>>> ab14104d
			if err := emit(f); err != nil {
				return err
			}
		}
	}
	return nil
}

func usage() {
	fmt.Fprintln(os.Stderr, `usage: gazelle [flags...] [package-dirs...]

Gazel is a BUILD file generator for Go projects.

Currently its primary usage is to generate BUILD files for external dependencies
in a go_repository rule.
You can still use Gazelle for other purposes, but its interface can change without
notice.

It takes a list of paths to Go package directories [defaults to . if none given].
It recursively traverses its subpackages.
All the directories must be under the directory specified in -repo_root.
[if -repo_root is not given, gazelle searches $pwd and up for the WORKSPACE file]

There are several modes of gazelle.
In print mode, gazelle prints reconciled BUILD files to stdout.
In fix mode, gazelle creates BUILD files or updates existing ones.
In diff mode, gazelle shows diff.

FLAGS:
`)
	flag.PrintDefaults()
}

func main() {
	flag.Usage = usage
	flag.Parse()

	if *repoRoot == "" {
		var err error
		if *repoRoot, err = repo(flag.Args()); err != nil {
			log.Fatal(err)
		}
	}
	if *goPrefix == "" {
		var err error
		if *goPrefix, err = loadGoPrefix(*repoRoot); err != nil {
			if !os.IsNotExist(err) {
				log.Fatal(err)
			}
			log.Fatalf("-go_prefix not set and no root BUILD file found")
		}
	}

	emit := modeFromName[*mode]
	if emit == nil {
		log.Fatalf("unrecognized mode %s", *mode)
	}

	args := flag.Args()
	if len(args) == 0 {
		args = append(args, ".")
	}

	if err := run(args, emit); err != nil {
		log.Fatal(err)
	}
}

func loadGoPrefix(repo string) (string, error) {
	p := filepath.Join(repo, "BUILD")
	b, err := ioutil.ReadFile(p)
	if err != nil {
		return "", err
	}
	f, err := bzl.Parse(p, b)
	if err != nil {
		return "", err
	}
	for _, s := range f.Stmt {
		c, ok := s.(*bzl.CallExpr)
		if !ok {
			continue
		}
		l, ok := c.X.(*bzl.LiteralExpr)
		if !ok {
			continue
		}
		if l.Token != "go_prefix" {
			continue
		}
		if len(c.List) != 1 {
			return "", fmt.Errorf("found go_prefix(%v) with too many args", c.List)
		}
		v, ok := c.List[0].(*bzl.StringExpr)
		if !ok {
			return "", fmt.Errorf("found go_prefix(%v) which is not a string", c.List)
		}
		return v.Value, nil
	}
	return "", errors.New("-go_prefix not set, and no go_prefix in root BUILD file")
}

func repo(args []string) (string, error) {
	if len(args) == 1 {
		return args[0], nil
	}
	cwd, err := os.Getwd()
	if err != nil {
		return "", err
	}
	r, err := wspace.Find(cwd)
	if err != nil {
		return "", fmt.Errorf("-repo_root not specified, and WORKSPACE cannot be found: %v", err)
	}
	return r, nil
}<|MERGE_RESOLUTION|>--- conflicted
+++ resolved
@@ -57,13 +57,10 @@
 		}
 		for _, f := range files {
 			f.Path = filepath.Join(*repoRoot, f.Path)
-<<<<<<< HEAD
 			if f, err = merger.MergeWithExisting(f); err != nil {
 				return err
 			}
-=======
 			bzl.Rewrite(f, nil) // have buildifier 'format' our rules.
->>>>>>> ab14104d
 			if err := emit(f); err != nil {
 				return err
 			}
