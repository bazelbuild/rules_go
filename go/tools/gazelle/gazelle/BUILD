load("@io_bazel_rules_go//go:def.bzl", "go_library", "go_binary", "go_test")

go_library(
    name = "go_default_library",
    srcs = [
        "diff.go",
        "fix.go",
        "main.go",
        "print.go",
    ],
    deps = [
        "@io_bazel_buildifier//core:go_default_library",
        "@io_bazel_buildifier//differ:go_default_library",
        "//go/tools/gazelle/generator:go_default_library",
<<<<<<< HEAD
        "//go/tools/gazelle/merger:go_default_library",
=======
>>>>>>> 2551de2b
        "//go/tools/gazelle/wspace:go_default_library",
    ],
)

go_binary(
    name = "gazelle",
    library = ":go_default_library",
)

go_test(
    name = "gazelle_test",
    srcs = ["fix_test.go"],
    library = ":go_default_library",
)<|MERGE_RESOLUTION|>--- conflicted
+++ resolved
@@ -9,14 +9,11 @@
         "print.go",
     ],
     deps = [
+        "//go/tools/gazelle/generator:go_default_library",
+        "//go/tools/gazelle/merger:go_default_library",
+        "//go/tools/gazelle/wspace:go_default_library",
         "@io_bazel_buildifier//core:go_default_library",
         "@io_bazel_buildifier//differ:go_default_library",
-        "//go/tools/gazelle/generator:go_default_library",
-<<<<<<< HEAD
-        "//go/tools/gazelle/merger:go_default_library",
-=======
->>>>>>> 2551de2b
-        "//go/tools/gazelle/wspace:go_default_library",
     ],
 )
 
