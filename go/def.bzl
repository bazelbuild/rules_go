--- conflicted
+++ resolved
@@ -228,11 +228,7 @@
   # Set -p to the import path of the library, ie.
   # (ctx.label.package + "/" ctx.label.name) for now.
   cmds += [ "export GOROOT=$(pwd)/" + ctx.file.go_tool.dirname + "/..",
-<<<<<<< HEAD
-    ' '.join(args + ["%s%s" % (prefix, _remove_external_prefix(s.path)) for s in sources]) ]
-=======
-    ' '.join(args + [prefix + i.path for i in sources])]
->>>>>>> e7400d9c
+    ' '.join(args + [prefix + _remove_external_prefix(i.path) for i in sources])]
   extra_inputs = ctx.files.toolchain
 
   if extra_objects:
