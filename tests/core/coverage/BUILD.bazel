load("@io_bazel_rules_go//go/tools/bazel_testing:def.bzl", "go_bazel_test")

go_bazel_test(
    name = "coverage_test",
    srcs = ["coverage_test.go"],
)

go_bazel_test(
    name = "binary_coverage_test",
    srcs = ["binary_coverage_test.go"],
)

go_bazel_test(
<<<<<<< HEAD
    name = "issue3017_test",
    srcs = ["issue3017_test.go"],
=======
    name = "lcov_coverage_test",
    srcs = ["lcov_coverage_test.go"],
    target_compatible_with = select({
        "@platforms//os:windows": ["@platforms//:incompatible"],
        "//conditions:default": [],
    }),
)

go_bazel_test(
    name = "lcov_test_main_coverage_test",
    srcs = ["lcov_test_main_coverage_test.go"],
    target_compatible_with = select({
        "@platforms//os:windows": ["@platforms//:incompatible"],
        "//conditions:default": [],
    }),
>>>>>>> b3ebe1f4
)<|MERGE_RESOLUTION|>--- conflicted
+++ resolved
@@ -11,10 +11,6 @@
 )
 
 go_bazel_test(
-<<<<<<< HEAD
-    name = "issue3017_test",
-    srcs = ["issue3017_test.go"],
-=======
     name = "lcov_coverage_test",
     srcs = ["lcov_coverage_test.go"],
     target_compatible_with = select({
@@ -30,5 +26,9 @@
         "@platforms//os:windows": ["@platforms//:incompatible"],
         "//conditions:default": [],
     }),
->>>>>>> b3ebe1f4
+)
+
+go_bazel_test(
+    name = "issue3017_test",
+    srcs = ["issue3017_test.go"],
 )