--- conflicted
+++ resolved
@@ -69,18 +69,6 @@
 )
 
 go_test(
-<<<<<<< HEAD
-    name = "race_test",
-    srcs = [
-        "race_off.c",
-        "race_off.go",
-        "race_on.c",
-        "race_on.go",
-        "race_test.go",
-    ],
-    cgo = True,
-    race = "on",
-=======
     name = "cc_libs_test",
     srcs = [
         "cc_libs_darwin_test.go",
@@ -134,5 +122,17 @@
 cc_library(
     name = "bar_dep",
     srcs = ["bar.cc"],
->>>>>>> abfc010b
+)
+
+go_test(
+    name = "race_test",
+    srcs = [
+        "race_off.c",
+        "race_off.go",
+        "race_on.c",
+        "race_on.go",
+        "race_test.go",
+    ],
+    cgo = True,
+    race = "on",
 )