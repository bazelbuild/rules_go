/* Copyright 2018 The Bazel Authors. All rights reserved.

Licensed under the Apache License, Version 2.0 (the "License");
you may not use this file except in compliance with the License.
You may obtain a copy of the License at

   http://www.apache.org/licenses/LICENSE-2.0

Unless required by applicable law or agreed to in writing, software
distributed under the License is distributed on an "AS IS" BASIS,
WITHOUT WARRANTIES OR CONDITIONS OF ANY KIND, either express or implied.
See the License for the specific language governing permissions and
limitations under the License.
*/

package go_path

import (
	"archive/zip"
	"flag"
	"io"
	"io/ioutil"
	"os"
	"path/filepath"
	"runtime"
	"strings"
	"testing"

	"github.com/bazelbuild/rules_go/go/tools/bazel"
)

var copyPath, linkPath, archivePath, nodataPath string

var defaultMode = runtime.GOOS + "_" + runtime.GOARCH

var files = []string{
	"extra.txt",
	"src/",
	"-src/example.com/repo/cmd/bin/bin",
	"-src/testmain/testmain.go",
	"src/example.com/repo/cmd/bin/bin.go",
	"src/example.com/repo/pkg/lib/lib.go",
	"src/example.com/repo/pkg/lib/embed_test.go",
	"src/example.com/repo/pkg/lib/internal_test.go",
	"src/example.com/repo/pkg/lib/external_test.go",
	"-src/example.com/repo/pkg/lib_test/embed_test.go",
	"src/example.com/repo/pkg/lib/data.txt",
	"src/example.com/repo/pkg/lib/testdata/testdata.txt",
	"src/example.com/repo/vendor/example.com/repo2/vendored.go",
	"pkg/" + defaultMode + "/example.com/repo/cmd/bin.a",
	"pkg/" + defaultMode + "/example.com/repo/pkg/lib.a",
	"pkg/" + defaultMode + "/example.com/repo/vendor/example.com/repo2.a",
	"pkg/plan9_arm/example.com/repo/cmd/bin.a",
}

func TestMain(m *testing.M) {
	flag.StringVar(&copyPath, "copy_path", "", "path to copied go_path")
	flag.StringVar(&linkPath, "link_path", "", "path to symlinked go_path")
	flag.StringVar(&archivePath, "archive_path", "", "path to archive go_path")
	flag.StringVar(&nodataPath, "nodata_path", "", "path to go_path without data")
	flag.Parse()
	os.Exit(m.Run())
}

func TestCopyPath(t *testing.T) {
	if copyPath == "" {
		t.Fatal("-copy_path not set")
	}
	checkPath(t, copyPath, files)
}

func TestLinkPath(t *testing.T) {
	if linkPath == "" {
		t.Fatal("-link_path not set")
	}
	checkPath(t, linkPath, files)
}

func TestArchivePath(t *testing.T) {
	if archivePath == "" {
		t.Fatal("-archive_path not set")
	}
	dir, err := ioutil.TempDir(os.Getenv("TEST_TEMPDIR"), "TestArchivePath")
	if err != nil {
		t.Fatal(err)
	}
	defer os.RemoveAll(dir)

	path, err := bazel.Runfile(archivePath)
	if err != nil {
		t.Fatalf("Could not find runfile %s: %q", archivePath, err)
	}

	z, err := zip.OpenReader(path)
	if err != nil {
		t.Fatalf("error opening zip: %v", err)
	}
	defer z.Close()
	for _, f := range z.File {
		r, err := f.Open()
		if err != nil {
			t.Fatalf("error reading file %s: %v", f.Name, err)
		}
		dstPath := filepath.Join(dir, filepath.FromSlash(f.Name))
		if err := os.MkdirAll(filepath.Dir(dstPath), 0777); err != nil {
			t.Fatalf("error creating directory %s: %v", filepath.Dir(dstPath), err)
		}
		w, err := os.Create(dstPath)
		if err != nil {
			t.Fatalf("error creating file %s: %v", dstPath, err)
		}
		if _, err := io.Copy(w, r); err != nil {
			w.Close()
			t.Fatalf("error writing file %s: %v", dstPath, err)
		}
		if err := w.Close(); err != nil {
			t.Fatalf("error closing file %s: %v", dstPath, err)
		}
	}

	checkPath(t, dir, files)
}

func TestNoDataPath(t *testing.T) {
	if nodataPath == "" {
		t.Fatal("-nodata_path not set")
	}
	files := []string{
		"extra.txt",
		"src/example.com/repo/pkg/lib/lib.go",
		"-src/example.com/repo/pkg/lib/data.txt",
	}
	checkPath(t, nodataPath, files)
}

// checkPath checks that dir contains a list of files. files is a list of
// slash-separated paths relative to dir. Files that start with "-" should be
<<<<<<< HEAD
// absent. Files that end with "/" should be directories. Other files should
// be of fileType.
func checkPath(t *testing.T, dir string, files []string, fileType os.FileMode) {
	if strings.HasPrefix(dir, "external") {
		dir = filepath.Join(os.Getenv("TEST_SRCDIR"), strings.TrimPrefix(dir, "external/"))
	}

=======
// absent. Files that end with "/" should be directories.
func checkPath(t *testing.T, dir string, files []string) {
>>>>>>> 4f0f08e9
	for _, f := range files {
		wantDir := strings.HasSuffix(f, "/")
		wantAbsent := false
		if strings.HasPrefix(f, "-") {
			f = f[1:]
			wantAbsent = true
		}
		path := filepath.Join(dir, filepath.FromSlash(f))
		st, err := os.Lstat(path)
		if wantAbsent {
			if err == nil {
				t.Errorf("found %s: should not be present", path)
			} else if !os.IsNotExist(err) {
				t.Error(err)
			}
		} else {
			if err != nil {
				if os.IsNotExist(err) {
					t.Errorf("%s is missing", path)
				} else {
					t.Error(err)
				}
				continue
			}
			if st.IsDir() && !wantDir {
				t.Errorf("%s: got directory; wanted file", path)
			} else if !st.IsDir() && wantDir {
				t.Errorf("%s: got file; wanted directory", path)
			}
		}
	}
}<|MERGE_RESOLUTION|>--- conflicted
+++ resolved
@@ -135,18 +135,12 @@
 
 // checkPath checks that dir contains a list of files. files is a list of
 // slash-separated paths relative to dir. Files that start with "-" should be
-<<<<<<< HEAD
-// absent. Files that end with "/" should be directories. Other files should
-// be of fileType.
-func checkPath(t *testing.T, dir string, files []string, fileType os.FileMode) {
+// absent. Files that end with "/" should be directories.
+func checkPath(t *testing.T, dir string, files []string) {
 	if strings.HasPrefix(dir, "external") {
 		dir = filepath.Join(os.Getenv("TEST_SRCDIR"), strings.TrimPrefix(dir, "external/"))
 	}
 
-=======
-// absent. Files that end with "/" should be directories.
-func checkPath(t *testing.T, dir string, files []string) {
->>>>>>> 4f0f08e9
 	for _, f := range files {
 		wantDir := strings.HasSuffix(f, "/")
 		wantAbsent := false
