--- conflicted
+++ resolved
@@ -16,11 +16,7 @@
   gc_opts_unsafe/gc_opts_unsafe.bash
   popular_repos/popular_repos.bash
   test_chdir/test_chdir.bash
-<<<<<<< HEAD
-  test_filter_test/test_filter_test.bash
   trans_dep_error/trans_dep_error.bash
-=======
->>>>>>> a0b32e5a
 )
 
 # Manual tests are not executed as part of CI.
