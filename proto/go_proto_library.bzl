--- conflicted
+++ resolved
@@ -227,21 +227,13 @@
       importpath = "github.com/golang/protobuf",
       commit = "1f49d83d9aa00e6ce4fc8258c71cc7786aec968a",
   )
-<<<<<<< HEAD
   if shared:
     # if using multiple *_proto_library, allows caller to skip this.
     native.git_repository(
-        name = "com_google_protobuf",
+        name = "com_github_google_protobuf",
         remote = "https://github.com/google/protobuf",
         commit = "4f032cd9affcff0747f5987dfdc0a04deee7a46b",
     )
-=======
-  native.git_repository(
-      name = "com_github_google_protobuf",
-      remote = "https://github.com/google/protobuf",
-      commit = "4f032cd9affcff0747f5987dfdc0a04deee7a46b",
-  )
->>>>>>> ab14104d
 
   # Needed for gRPC, only loaded by bazel if used
   new_go_repository(
