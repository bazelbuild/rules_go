# Copyright 2017 The Bazel Authors. All rights reserved.
#
# Licensed under the Apache License, Version 2.0 (the "License");
# you may not use this file except in compliance with the License.
# You may obtain a copy of the License at
#
#    http://www.apache.org/licenses/LICENSE-2.0
#
# Unless required by applicable law or agreed to in writing, software
# distributed under the License is distributed on an "AS IS" BASIS,
# WITHOUT WARRANTIES OR CONDITIONS OF ANY KIND, either express or implied.
# See the License for the specific language governing permissions and
# limitations under the License.

load(
    "@io_bazel_rules_go//go:def.bzl",
    "go_context",
    "GoLibrary",
)
load(
    "@io_bazel_rules_go//go/private:common.bzl",  # TODO: @skylib?
    "sets",
)

GoProtoCompiler = provider()

def go_proto_compile(go, compiler, proto, imports, importpath):
  go_srcs = []
  outpath = None
  for src in proto.direct_sources:
    out = go.declare_file(go, path=importpath+"/"+src.basename[:-len(".proto")], ext=compiler.suffix)
    go_srcs.append(out)
    if outpath == None:
        outpath = out.dirname[:-len(importpath)]
  args = go.actions.args()
  args.add([
      "--protoc", compiler.protoc,
      "--importpath", importpath,
      "--out_path", outpath,
      "--plugin", compiler.plugin,
      "--compiler_path", go.compiler_path,
  ])
  options = compiler.options
  if compiler.import_path_option:
    options = options + ["import_path={}".format(importpath)]
  args.add(options, before_each = "--option")
  args.add(proto.transitive_descriptor_sets, before_each = "--descriptor_set")
  args.add(go_srcs, before_each = "--expected")
  args.add(imports, before_each = "--import")
  args.add(proto.direct_sources, map_fn=_all_proto_paths)
  go.actions.run(
      inputs = sets.union([
          compiler.go_protoc,
          compiler.protoc,
          compiler.plugin,
      ], proto.transitive_descriptor_sets),
      outputs = go_srcs,
      progress_message = "Generating into %s" % go_srcs[0].dirname,
      mnemonic = "GoProtocGen",
      executable = compiler.go_protoc,
      arguments = [args],
  )
  return go_srcs

def _all_proto_paths(protos):
  return [proto_path(proto) for proto in protos]

def proto_path(proto):
  """
  The proto path is not really a file path
  It's the path to the proto that was seen when the descriptor file was generated.
  """
  path = proto.path
  root = proto.root.path
  ws = proto.owner.workspace_root
  if path.startswith(root): path = path[len(root):]
  if path.startswith("/"): path = path[1:]
  if path.startswith(ws): path = path[len(ws):]
  if path.startswith("/"): path = path[1:]
  return path

def _go_proto_compiler_impl(ctx):
  go = go_context(ctx)
  library = go.new_library(go)
  source = go.library_to_source(go, ctx.attr, library, ctx.coverage_instrumented())
  return [
      GoProtoCompiler(
          deps = ctx.attr.deps,
          compile = go_proto_compile,
          options = ctx.attr.options,
          suffix = ctx.attr.suffix,
          go_protoc = ctx.file._go_protoc,
          protoc = ctx.file._protoc,
          plugin = ctx.file.plugin,
          valid_archive = ctx.attr.valid_archive,
          import_path_option = ctx.attr.import_path_option,
      ),
      library, source,
  ]

go_proto_compiler = rule(
    _go_proto_compiler_impl,
    attrs = {
        "deps": attr.label_list(providers = [GoLibrary]),
        "options": attr.string_list(),
        "suffix": attr.string(default = ".pb.go"),
<<<<<<< HEAD
        "valid_archive": attr.bool(default = True),
=======
        "valid_archive": attr.bool(default=True),
        "import_path_option": attr.bool(default=True),
>>>>>>> 1baa6e5a
        "plugin": attr.label(
            allow_files = True,
            single_file = True,
            executable = True,
            cfg = "host",
            default = Label("@com_github_golang_protobuf//protoc-gen-go"),
        ),
        "_go_protoc": attr.label(
            allow_files = True,
            single_file = True,
            executable = True,
            cfg = "host",
            default = Label("@io_bazel_rules_go//go/tools/builders:go-protoc"),
        ),
        "_protoc": attr.label(
            allow_files = True,
            single_file = True,
            executable = True,
            cfg = "host",
            default = Label("@com_github_google_protobuf//:protoc"),
        ),
        "_go_context_data": attr.label(default = Label("@io_bazel_rules_go//:go_context_data")),
    },
    toolchains = [
        "@io_bazel_rules_go//go:toolchain",
    ],
)<|MERGE_RESOLUTION|>--- conflicted
+++ resolved
@@ -12,13 +12,11 @@
 # See the License for the specific language governing permissions and
 # limitations under the License.
 
-load(
-    "@io_bazel_rules_go//go:def.bzl",
+load("@io_bazel_rules_go//go:def.bzl",
     "go_context",
     "GoLibrary",
 )
-load(
-    "@io_bazel_rules_go//go/private:common.bzl",  # TODO: @skylib?
+load("@io_bazel_rules_go//go/private:common.bzl", # TODO: @skylib?
     "sets",
 )
 
@@ -79,6 +77,7 @@
   if path.startswith("/"): path = path[1:]
   return path
 
+
 def _go_proto_compiler_impl(ctx):
   go = go_context(ctx)
   library = go.new_library(go)
@@ -104,12 +103,8 @@
         "deps": attr.label_list(providers = [GoLibrary]),
         "options": attr.string_list(),
         "suffix": attr.string(default = ".pb.go"),
-<<<<<<< HEAD
-        "valid_archive": attr.bool(default = True),
-=======
         "valid_archive": attr.bool(default=True),
         "import_path_option": attr.bool(default=True),
->>>>>>> 1baa6e5a
         "plugin": attr.label(
             allow_files = True,
             single_file = True,
@@ -117,12 +112,12 @@
             cfg = "host",
             default = Label("@com_github_golang_protobuf//protoc-gen-go"),
         ),
-        "_go_protoc": attr.label(
-            allow_files = True,
-            single_file = True,
+        "_go_protoc":  attr.label(
+            allow_files=True,
+            single_file=True,
             executable = True,
             cfg = "host",
-            default = Label("@io_bazel_rules_go//go/tools/builders:go-protoc"),
+            default=Label("@io_bazel_rules_go//go/tools/builders:go-protoc"),
         ),
         "_protoc": attr.label(
             allow_files = True,
@@ -131,7 +126,7 @@
             cfg = "host",
             default = Label("@com_github_google_protobuf//:protoc"),
         ),
-        "_go_context_data": attr.label(default = Label("@io_bazel_rules_go//:go_context_data")),
+        "_go_context_data": attr.label(default=Label("@io_bazel_rules_go//:go_context_data")),
     },
     toolchains = [
         "@io_bazel_rules_go//go:toolchain",
