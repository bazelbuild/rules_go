# Copyright 2017 The Bazel Authors. All rights reserved.
#
# Licensed under the Apache License, Version 2.0 (the "License");
# you may not use this file except in compliance with the License.
# You may obtain a copy of the License at
#
#    http://www.apache.org/licenses/LICENSE-2.0
#
# Unless required by applicable law or agreed to in writing, software
# distributed under the License is distributed on an "AS IS" BASIS,
# WITHOUT WARRANTIES OR CONDITIONS OF ANY KIND, either express or implied.
# See the License for the specific language governing permissions and
# limitations under the License.

load(
    "@io_bazel_rules_go//go:def.bzl",
    "GoLibrary",
    "go_context",
)
load(
    "@io_bazel_rules_go//go/private:skylib/lib/sets.bzl",
    "sets",
)
load(
    "@io_bazel_rules_go//go/private:skylib/lib/paths.bzl",
    "paths",
)
load(
    "@io_bazel_rules_go//go/private:rules/rule.bzl",
    "go_rule",
)

GoProtoCompiler = provider()

def go_proto_compile(go, compiler, proto, imports, importpath):
    go_srcs = []
    outpath = None
    for src in proto.check_deps_sources:
        out = go.declare_file(go, path = importpath + "/" + src.basename[:-len(".proto")], ext = compiler.suffix)
        go_srcs.append(out)
        if outpath == None:
            outpath = out.dirname[:-len(importpath)]
    args = go.actions.args()
    args.add("-protoc", compiler.protoc)
    args.add("-importpath", importpath)
    args.add("-out_path", outpath)
    args.add("-plugin", compiler.plugin)

    # TODO(jayconrod): can we just use go.env instead?
    args.add("-compiler_path", go.cgo_tools.c_compiler_path.rpartition("/")[0])
    args.add_all(compiler.options, before_each = "-option")
    if compiler.import_path_option:
        args.add_all([importpath], before_each = "-option", format_each = "import_path=%s")
    args.add_all(proto.transitive_descriptor_sets, before_each = "-descriptor_set")
    args.add_all(go_srcs, before_each = "-expected")
    args.add_all(imports, before_each = "-import")
<<<<<<< HEAD
    args.add_all([proto_path(src, proto) for src in proto.check_deps_sources])
=======
    args.add_all([proto_path(src, proto) for src in proto.direct_sources])
>>>>>>> 4bc9ee15
    go.actions.run(
        inputs = sets.union([
            compiler.go_protoc,
            compiler.protoc,
            compiler.plugin,
        ], proto.transitive_descriptor_sets),
        outputs = go_srcs,
        progress_message = "Generating into %s" % go_srcs[0].dirname,
        mnemonic = "GoProtocGen",
        executable = compiler.go_protoc,
        arguments = [args],
    )
    return go_srcs

def proto_path(src, proto):
    """proto_path returns the string used to import the proto. This is the proto
    source path within its repository, adjusted by import_prefix and
    strip_import_prefix.

    Args:
        src: the proto source File.
        proto: the ProtoInfo provider.

    Returns:
        An import path string.
    """
<<<<<<< HEAD
=======
    if not hasattr(proto, "proto_source_root"):
        # Legacy path. Remove when Bazel minimum version >= 0.21.0.
        path = src.path
        root = src.root.path
        ws = src.owner.workspace_root
        if path.startswith(root):
            path = path[len(root):]
        if path.startswith("/"):
            path = path[1:]
        if path.startswith(ws):
            path = path[len(ws):]
        if path.startswith("/"):
            path = path[1:]
        return path
>>>>>>> 4bc9ee15

    if proto.proto_source_root.startswith(src.root.path):
        # sometimes true when import paths are adjusted with import_prefix
        prefix = proto.proto_source_root + "/"
    else:
        # usually true when paths are not adjusted
        prefix = paths.join(src.root.path, proto.proto_source_root) + "/"
    if not src.path.startswith(prefix):
        # sometimes true when importing multiple adjusted protos
        return src.path
    return src.path[len(prefix):]

def _go_proto_compiler_impl(ctx):
    go = go_context(ctx)
    library = go.new_library(go)
    source = go.library_to_source(go, ctx.attr, library, ctx.coverage_instrumented())
    return [
        GoProtoCompiler(
            deps = ctx.attr.deps,
            compile = go_proto_compile,
            options = ctx.attr.options,
            suffix = ctx.attr.suffix,
            go_protoc = ctx.executable._go_protoc,
            protoc = ctx.executable._protoc,
            plugin = ctx.executable.plugin,
            valid_archive = ctx.attr.valid_archive,
            import_path_option = ctx.attr.import_path_option,
        ),
        library,
        source,
    ]

go_proto_compiler = go_rule(
    _go_proto_compiler_impl,
    attrs = {
        "deps": attr.label_list(providers = [GoLibrary]),
        "options": attr.string_list(),
        "suffix": attr.string(default = ".pb.go"),
        "valid_archive": attr.bool(default = True),
        "import_path_option": attr.bool(default = True),
        "plugin": attr.label(
            allow_single_file = True,
            executable = True,
            cfg = "host",
            default = "@com_github_golang_protobuf//protoc-gen-go",
        ),
        "_go_protoc": attr.label(
            executable = True,
            cfg = "host",
            default = "@io_bazel_rules_go//go/tools/builders:go-protoc",
        ),
        "_protoc": attr.label(
            executable = True,
            cfg = "host",
            default = "@com_google_protobuf//:protoc",
        ),
    },
)<|MERGE_RESOLUTION|>--- conflicted
+++ resolved
@@ -54,11 +54,7 @@
     args.add_all(proto.transitive_descriptor_sets, before_each = "-descriptor_set")
     args.add_all(go_srcs, before_each = "-expected")
     args.add_all(imports, before_each = "-import")
-<<<<<<< HEAD
     args.add_all([proto_path(src, proto) for src in proto.check_deps_sources])
-=======
-    args.add_all([proto_path(src, proto) for src in proto.direct_sources])
->>>>>>> 4bc9ee15
     go.actions.run(
         inputs = sets.union([
             compiler.go_protoc,
@@ -85,8 +81,6 @@
     Returns:
         An import path string.
     """
-<<<<<<< HEAD
-=======
     if not hasattr(proto, "proto_source_root"):
         # Legacy path. Remove when Bazel minimum version >= 0.21.0.
         path = src.path
@@ -101,7 +95,6 @@
         if path.startswith("/"):
             path = path[1:]
         return path
->>>>>>> 4bc9ee15
 
     if proto.proto_source_root.startswith(src.root.path):
         # sometimes true when import paths are adjusted with import_prefix
