<<<<<<< HEAD
load("//proto:toolchain.bzl", "proto_toolchain", "go_proto_toolchain")

proto_toolchain(
    name = "proto_impl",
    visibility = ["//visibility:public"],
)

toolchain(
    name = "proto",
    exec_compatible_with = [],
    target_compatible_with = [],
    toolchain = "proto_impl",
    toolchain_type = "@io_bazel_rules_go//proto:proto",
)

go_proto_toolchain(
    name = "go_proto_impl",
    visibility = ["//visibility:public"],
=======
load('//proto:compiler.bzl', 'go_proto_compiler')

go_proto_compiler(
    name = "go_proto",
>>>>>>> 1f50092c
    deps = [
        "@com_github_golang_protobuf//proto:go_default_library",
    ],
)

<<<<<<< HEAD
toolchain(
    name = "go_proto",
    exec_compatible_with = [],
    target_compatible_with = [],
    toolchain = "go_proto_impl",
    toolchain_type = "@io_bazel_rules_go//proto:go_proto",
)

go_proto_toolchain(
    name = "go_grpc_impl",
    options = ["plugins=grpc"],
    visibility = ["//visibility:public"],
=======
go_proto_compiler(
    name = "go_grpc",
>>>>>>> 1f50092c
    deps = [
        "@com_github_golang_protobuf//proto:go_default_library",
        "@org_golang_google_grpc//:go_default_library",
        "@org_golang_x_net//context:go_default_library",
    ],
<<<<<<< HEAD
)

toolchain(
    name = "go_grpc",
    exec_compatible_with = [],
    target_compatible_with = [],
    toolchain = "go_grpc_impl",
    toolchain_type = "@io_bazel_rules_go//proto:go_grpc",
=======
    options = ["plugins=grpc"],
    visibility = ["//visibility:public"],
>>>>>>> 1f50092c
)<|MERGE_RESOLUTION|>--- conflicted
+++ resolved
@@ -1,66 +1,20 @@
-<<<<<<< HEAD
-load("//proto:toolchain.bzl", "proto_toolchain", "go_proto_toolchain")
-
-proto_toolchain(
-    name = "proto_impl",
-    visibility = ["//visibility:public"],
-)
-
-toolchain(
-    name = "proto",
-    exec_compatible_with = [],
-    target_compatible_with = [],
-    toolchain = "proto_impl",
-    toolchain_type = "@io_bazel_rules_go//proto:proto",
-)
-
-go_proto_toolchain(
-    name = "go_proto_impl",
-    visibility = ["//visibility:public"],
-=======
-load('//proto:compiler.bzl', 'go_proto_compiler')
+load("//proto:compiler.bzl", "go_proto_compiler")
 
 go_proto_compiler(
     name = "go_proto",
->>>>>>> 1f50092c
+    visibility = ["//visibility:public"],
     deps = [
         "@com_github_golang_protobuf//proto:go_default_library",
     ],
 )
 
-<<<<<<< HEAD
-toolchain(
-    name = "go_proto",
-    exec_compatible_with = [],
-    target_compatible_with = [],
-    toolchain = "go_proto_impl",
-    toolchain_type = "@io_bazel_rules_go//proto:go_proto",
-)
-
-go_proto_toolchain(
-    name = "go_grpc_impl",
+go_proto_compiler(
+    name = "go_grpc",
     options = ["plugins=grpc"],
     visibility = ["//visibility:public"],
-=======
-go_proto_compiler(
-    name = "go_grpc",
->>>>>>> 1f50092c
     deps = [
         "@com_github_golang_protobuf//proto:go_default_library",
         "@org_golang_google_grpc//:go_default_library",
         "@org_golang_x_net//context:go_default_library",
     ],
-<<<<<<< HEAD
-)
-
-toolchain(
-    name = "go_grpc",
-    exec_compatible_with = [],
-    target_compatible_with = [],
-    toolchain = "go_grpc_impl",
-    toolchain_type = "@io_bazel_rules_go//proto:go_grpc",
-=======
-    options = ["plugins=grpc"],
-    visibility = ["//visibility:public"],
->>>>>>> 1f50092c
 )